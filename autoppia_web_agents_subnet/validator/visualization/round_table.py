--- conflicted
+++ resolved
@@ -70,12 +70,7 @@
             "uid": int(uid),
             "hotkey": hotkey,
             "hotkey_prefix": hotkey[:10],
-<<<<<<< HEAD
-            "coldkey": coldkey,
-            "coldkey_prefix": coldkey[:10],
-=======
             "local": local_participated,
->>>>>>> a0ee27d6
             "avg_eval": avg_eval,
             "avg_time": avg_time,
             "final_score": final_score,
@@ -117,14 +112,6 @@
 
         tbl.add_column("#", justify="right", width=3)
         tbl.add_column("UID", justify="right", width=5)
-<<<<<<< HEAD
-        tbl.add_column("Hotkey", style="cyan", overflow="ellipsis", width=12)
-        tbl.add_column("Coldkey", style="yellow", overflow="ellipsis", width=12)
-        tbl.add_column("AvgScore", justify="right", width=10)
-        tbl.add_column("AvgTime(s)", justify="right", width=10)
-        tbl.add_column("AvgReward", justify="right", width=10)
-        tbl.add_column("WTA_Reward", justify="right", width=10)
-=======
         tbl.add_column("Hotkey", style="cyan", overflow="ellipsis")
         tbl.add_column("Active", justify="center", width=6)
         tbl.add_column("LocalScore", justify="right", width=10)
@@ -137,18 +124,13 @@
                 tbl.add_column(header, justify="right", width=12)
         tbl.add_column("FinalScore", justify="right", width=11)
         tbl.add_column("WTA", justify="right", width=6)
->>>>>>> a0ee27d6
 
         for i, r in enumerate(rows, start=1):
             base_cols = [
                 str(i),
                 str(r["uid"]),
                 r["hotkey_prefix"],
-<<<<<<< HEAD
-                r["coldkey_prefix"],
-=======
                 ("yes" if (active_uids and r["uid"] in active_uids) else ("yes" if r["local"] else "no")),
->>>>>>> a0ee27d6
                 f'{r["avg_eval"]:.4f}',
             ]
             pv_cols = []
@@ -175,15 +157,6 @@
 
     lines = [
         "Round Summary — Miners",
-<<<<<<< HEAD
-        f'{"#":>3} {"UID":>5} {"HOTKEY":<12} {"COLDKEY":<12} {"AvgScore":>10} {"AvgTime(s)":>10} {"AvgReward":>10} {"WTA_Reward":>10}',
-    ]
-    for i, r in enumerate(rows, start=1):
-        lines.append(
-            f'{i:>3} {r["uid"]:>5} {r["hotkey_prefix"]:<12.12} {r["coldkey_prefix"]:<12.12} '
-            f'{r["avg_eval"]:>10.4f} {r["avg_time"]:>10.3f} {r["avg_reward"]:>10.4f} {r["wta_reward"]:>10.4f}'
-        )
-=======
         " ".join([f"{h:>12}" for h in header]),
     ]
     for i, r in enumerate(rows, start=1):
@@ -196,7 +169,6 @@
             fields.extend([f"{val:.4f}" for val in r["per_val_scores"]])
         fields.extend([f"{r['final_score']:.4f}", f"{r['wta_reward']:.4f}"])
         lines.append(" ".join([f"{x:>12}" for x in fields]))
->>>>>>> a0ee27d6
     text = "\n".join(lines)
     if to_console:
         print(text)
