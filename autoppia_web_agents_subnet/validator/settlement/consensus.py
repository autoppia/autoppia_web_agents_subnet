from __future__ import annotations

<<<<<<< HEAD
from typing import Any, Dict, Optional, List

from autoppia_web_agents_subnet.validator.dataset import RoundDatasetCollector
import bittensor as bt
from bittensor import AsyncSubtensor  # type: ignore

from autoppia_web_agents_subnet.validator.config import (
    ENABLE_DISTRIBUTED_CONSENSUS,
    MIN_VALIDATOR_STAKE_FOR_CONSENSUS_TAO,
    IPFS_API_URL,
    CONSENSUS_VERIFICATION_ENABLED,
    CONSENSUS_VERIFICATION_SAMPLE_FRACTION,
    CONSENSUS_VERIFY_SAMPLE_MIN,
    CONSENSUS_VERIFY_SAMPLE_TOLERANCE,
    CONSENSUS_VERIFY_SAMPLE_MAX_CONCURRENCY,
    CONSENSUS_DATASET_EMBED,
)
from autoppia_web_agents_subnet.utils.commitments import (
    read_all_plain_commitments,
    write_plain_commitment_json,
)
from autoppia_web_agents_subnet.utils.ipfs_client import add_json_async, get_json_async
from autoppia_web_agents_subnet.utils.log_colors import ipfs_tag, consensus_tag
from autoppia_web_agents_subnet.validator.round_manager import RoundPhase
from autoppia_web_agents_subnet.validator.evaluation.eval import evaluate_task_solutions

# IWA domain types
from autoppia_iwa.src.data_generation.domain.classes import Task
from autoppia_iwa.src.demo_webs.config import demo_web_projects
from autoppia_iwa.src.web_agents.classes import TaskSolution
from autoppia_iwa.src.execution.actions.base import BaseAction


def _stake_to_float(stake_val: Any) -> float:
    """Convert various stake representations to a float TAO value."""
    try:
        from bittensor.utils.balance import Balance  # type: ignore

        if isinstance(stake_val, Balance):
            return float(stake_val.tao)
    except Exception:
        pass
    try:
        return float(stake_val)
    except Exception:
        return 0.0


def _hotkey_to_uid_map(metagraph) -> Dict[str, int]:
    mapping: Dict[str, int] = {}
    try:
        for i, ax in enumerate(getattr(metagraph, "axons", []) or []):
            hk = getattr(ax, "hotkey", None)
            if hk:
                mapping[hk] = i
    except Exception:
        pass
    try:
        for i, hk in enumerate(getattr(metagraph, "hotkeys", []) or []):
            mapping.setdefault(hk, i)
    except Exception:
        pass
    return mapping


async def publish_phase_snapshot(
    self,
    *,
    st: AsyncSubtensor,
    phase: RoundPhase,
    tasks_completed: int,
    scores: Dict[int, float],
) -> Optional[str]:
    """
    Publish a mid-round snapshot to IPFS and commit CID on-chain.

    Returns the CID if successful, else None.
    """
    if not ENABLE_DISTRIBUTED_CONSENSUS:
        bt.logging.warning(consensus_tag("Disabled - skipping publish"))
        return None

    if phase not in [RoundPhase.SCREENING, RoundPhase.FINAL]:
        bt.logging.warning(consensus_tag("Invalid phase - skipping publish"))
        return None

    current_block = self.block
    round_number = await self.round_manager.calculate_round(current_block)
    boundaries = self.round_manager.get_current_boundaries()
    start_epoch = int(boundaries["round_start_epoch"])
    target_epoch = int(boundaries["target_epoch"])    
    
    payload = {
        "v": 2,
        "r": int(round_number),
        "es": start_epoch,
        "et": target_epoch,
        "phase": phase.value,
        "uid": int(self.uid),
        "validator_uid": int(self.uid),
        "hk": self.wallet.hotkey.ss58_address,
        "validator_hotkey": self.wallet.hotkey.ss58_address,
        "validator_round_id": getattr(self, "current_round_id", None),
        "validator_version": getattr(self, "version", None),
        "tasks_completed": int(tasks_completed),
        "agents": len(scores or {}),
        "scores": {str(int(uid)): float(score) for uid, score in (scores or {}).items()},
    }

    try:
        collector: RoundDatasetCollector | None = getattr(self, "dataset_collector", None)
        if isinstance(collector, RoundDatasetCollector):
            try:
                round_meta = {
                    "r": payload["r"],
                    "epoch_start": payload["es"],
                    "epoch_end": payload["et"],
                }
                validator_meta = {
                    "uid": payload["uid"],
                    "hotkey": payload["hk"],
                    "version": payload.get("validator_version"),
                    "validator_round_id": payload.get("validator_round_id"),
                }
                dataset = collector.build_dataset(round_meta=round_meta, validator_meta=validator_meta)
            except Exception as e:  # pragma: no cover - defensive
                dataset = None
                bt.logging.warning(consensus_tag(f"Dataset build failed: {e}"))

            if isinstance(dataset, dict):
                try:
                    data_cid, data_sha, data_size = await add_json_async(
                        dataset,
                        filename=f"autoppia_dataset_r{payload['r'] or 'X'}_{phase.value}.json",
                        api_url=IPFS_API_URL,
                        pin=True,
                        sort_keys=True,
                    )
                    bt.logging.success(ipfs_tag("UPLOAD", f"✅ DATASET - CID: {data_cid} size={data_size} bytes"))

                    if CONSENSUS_DATASET_EMBED:
                        # Optional: embed a tiny manifest into the payload itself
                        payload["dataset"] = {
                            "cid": data_cid,
                            "sha256": data_sha,
                            "size": int(data_size or 0),
                        }
                    else:
                        payload["data_cid"] = data_cid
                        payload["data_sha256"] = data_sha
                        payload["data_size"] = int(data_size or 0)

                except Exception as e:  # pragma: no cover - IPFS upload failure should not abort
                    bt.logging.error(ipfs_tag("UPLOAD", f"❌ DATASET upload failed: {type(e).__name__}: {e}"))
        else:
            bt.logging.info(consensus_tag("No dataset collector attached; publishing scores-only payload"))
    except Exception as e:
        bt.logging.debug(consensus_tag(f"Dataset attach failed: {e}"))

    try:
        import json

        payload_json = json.dumps(payload, indent=2, sort_keys=True)

        bt.logging.info("=" * 80)
        bt.logging.info(ipfs_tag("UPLOAD", f"Round {payload.get('r')} | {payload.get('agents')} miners"))
        bt.logging.info(ipfs_tag("UPLOAD", f"Payload:\n{payload_json}"))

        cid, sha_hex, byte_len = await add_json_async(
            payload,
            filename=f"autoppia_commit_r{payload['r'] or 'X'}_{phase.value}.json",
            api_url=IPFS_API_URL,
            pin=True,
            sort_keys=True,
        )

        bt.logging.success(ipfs_tag("UPLOAD", f"✅ SUCCESS - CID: {cid}"))
        bt.logging.info(ipfs_tag("UPLOAD", f"Size: {byte_len} bytes | SHA256: {sha_hex[:16]}..."))
        bt.logging.info("=" * 80)
    except Exception as exc:
        bt.logging.error("=" * 80)
        bt.logging.error(ipfs_tag("UPLOAD", f"❌ FAILED | Error: {type(exc).__name__}: {exc}"))
        bt.logging.error(ipfs_tag("UPLOAD", f"API URL: {IPFS_API_URL}"))
        import traceback

        bt.logging.error(ipfs_tag("UPLOAD", f"Traceback:\n{traceback.format_exc()}"))
        bt.logging.error("=" * 80)
        return None

    commit_v5 = {
        "v": 5,
        "r": int(round_number),
        "se": start_epoch,
        "te": target_epoch,
        "p": 1 if phase == RoundPhase.SCREENING_CONSENSUS else 2,
        "c": str(cid),
    }

    try:
        bt.logging.info(
            f"📮 CONSENSUS COMMIT START | round {commit_v5['r']} | phase {commit_v5['p']} | "
            f"start_epoch {commit_v5['se']} | target_epoch {commit_v5['te']} | cid={commit_v5['c']}"
        )
        ok = await write_plain_commitment_json(
            st,
            wallet=self.wallet,
            data=commit_v5,
            netuid=self.config.netuid,
        )
        if ok:
            try:
                commit_block = self.subtensor.get_current_block()
            except Exception:
                commit_block = None
            else:
                try:
                    self._consensus_commit_block = commit_block
                    self._consensus_commit_cid = str(cid)
                except Exception:
                    pass
            bt.logging.success(ipfs_tag("BLOCKCHAIN", f"✅ Commitment successful | CID: {cid}"))
            return str(cid)
        bt.logging.warning(ipfs_tag("BLOCKCHAIN", "⚠️ Commitment failed - write returned false"))
        return None
    except Exception as exc:
        bt.logging.error("=" * 80)
        bt.logging.error(ipfs_tag("BLOCKCHAIN", f"❌ Commitment failed | Error: {type(exc).__name__}: {exc}"))
        import traceback

        bt.logging.error(ipfs_tag("BLOCKCHAIN", f"Traceback:\n{traceback.format_exc()}"))
        bt.logging.error("=" * 80)
        return None


async def aggregate_scores_from_commitments(
    self,
    *,
    st: AsyncSubtensor,    
    phase: RoundPhase,
) -> tuple[Dict[int, float], Dict[str, Any]]:
    """
    Read all validators' commitments for this round window and compute stake-weighted
    average scores per miner UID.

    Returns a tuple: (final_scores, details)
      - final_scores: Dict[uid -> aggregated score]
      - details:
          {
            "validators": [ {"hotkey": str, "uid": int|"?", "stake": float, "cid": str} ],
            "scores_by_validator": { hotkey: { uid: score } }
          }
    """
    if not ENABLE_DISTRIBUTED_CONSENSUS:
        return {}

    # Build hotkey->uid and stake map
    hk_to_uid = _hotkey_to_uid_map(self.metagraph)
    stake_list = getattr(self.metagraph, "stake", None)

    def stake_for_hk(hk: str) -> float:
        try:
            uid = hk_to_uid.get(hk)
            if uid is None:
                return 0.0
            return _stake_to_float(stake_list[uid]) if stake_list is not None else 0.0  # type: ignore[index]
        except Exception:
            return 0.0

    current_block = self.block
    round_number = await self.round_manager.calculate_round(current_block)

    # Fetch all plain commitments and select those for this round (v5 with CID)
    try:
        commits = await read_all_plain_commitments(st, netuid=self.config.netuid, block=None)
        bt.logging.info(
            consensus_tag(f"Aggregate | Expected round {round_number} | phase {phase.value} | Commitments found: {len(commits or {})}")
        )
        if commits:
            bt.logging.info(consensus_tag(f"Found {len(commits)} validator commitments:"))
            for hk, entry in list(commits.items())[:5]:
                bt.logging.info(
                    consensus_tag(f"  - {hk[:12]}... | Round {entry.get('r')} | Phase {entry.get('p')} | CID {str(entry.get('c', 'N/A'))[:24]}...")
                )
    except Exception as e:
        bt.logging.error(f"❌ Failed to read commitments from blockchain: {e}")
        commits = {}

    bt.logging.info(f"[CONSENSUS] Filtering commitments for current round and phase: {round_number} | {phase.value}")

    weighted_sum: Dict[int, float] = {}
    weight_total: Dict[int, float] = {}

    included = 0
    skipped_wrong_round_phase = 0
    skipped_missing_cid = 0
    skipped_low_stake = 0
    skipped_ipfs = 0
    skipped_verification_fail = 0
    skipped_wrong_round_phase_list: list[tuple[str, int, int]] = []  # (hk, round_number, phase)
    skipped_missing_cid_list: list[str] = []
    skipped_low_stake_list: list[tuple[str, float]] = []  # (hk, stake)
    skipped_ipfs_list: list[tuple[str, str]] = []  # (hk, cid)
    skipped_verification_fail_list: list[tuple[str, str]] = []  # (hk, reason)

    fetched: list[tuple[str, str, float]] = []
    scores_by_validator: Dict[str, Dict[int, float]] = {}

    for hk, entry in (commits or {}).items():
        if not isinstance(entry, dict):
            bt.logging.info(f"[CONSENSUS] Skip {hk[:12]}... | Reason: entry is not dict")
            continue

        entry_round_number = int(entry.get("r", -1))
        entry_phase = int(entry.get("p", -1))
        if entry_round_number != round_number or entry_phase != phase.value:
            skipped_wrong_round_phase += 1
            skipped_wrong_round_phase_list.append((hk, entry_round_number, entry_phase))
            bt.logging.debug(
                f"⏭️ Skip {hk[:10]}…: wrong round or phase (has r={entry_round_number} p={entry_phase}, need r={round_number} p={phase.value})"
            )
            continue

        cid = entry.get("c")
        if not isinstance(cid, str) or not cid:
            skipped_missing_cid += 1
            skipped_missing_cid_list.append(hk)
            bt.logging.debug(f"⏭️ Skip {hk[:10]}…: missing or invalid CID")
            continue

        st_val = stake_for_hk(hk)
        validator_uid = hk_to_uid.get(hk, "?")

        if st_val < float(MIN_VALIDATOR_STAKE_FOR_CONSENSUS_TAO):
            skipped_low_stake += 1
            skipped_low_stake_list.append((hk, st_val))
            bt.logging.debug(
                f"⏭️ Skip {hk[:10]}…: low stake ({st_val:.1f}τ < {float(MIN_VALIDATOR_STAKE_FOR_CONSENSUS_TAO):.1f}τ)"
            )
            continue

        try:
            payload, _norm, _h = await get_json_async(cid, api_url=IPFS_API_URL)
            import json

            payload_json = json.dumps(payload, indent=2, sort_keys=True)

            bt.logging.info("=" * 80)
            bt.logging.info(f"[IPFS] [DOWNLOAD] Validator {hk[:12]}... (UID {validator_uid}) | CID: {cid}")
            bt.logging.info(f"[IPFS] [DOWNLOAD] URL: http://ipfs.metahash73.com:5001/api/v0/cat?arg={cid}")
            bt.logging.info(f"[IPFS] [DOWNLOAD] Payload:\n{payload_json}")
            bt.logging.success(f"[IPFS] [DOWNLOAD] ✅ SUCCESS - Round {payload.get('r')} | {len(payload.get('scores', {}))} miners | Stake: {st_val:.2f}τ")
            bt.logging.info("=" * 80)
        except Exception as e:
            skipped_ipfs += 1
            skipped_ipfs_list.append((hk, str(cid)))
            bt.logging.error(f"❌ IPFS DOWNLOAD FAILED | cid={str(cid)[:20]} error={type(e).__name__}: {e}")
            continue
        if not isinstance(payload, dict):
            bt.logging.info(f"[CONSENSUS] Skip {hk[:12]}... | Reason: payload is not dict")
            continue

        scores = payload.get("scores")
        if not isinstance(scores, dict):
            continue

        # Verification step always runs for logging/debug; only enforced if enabled.
        verified_ok, vreason = await _verify_payload_sample(
            payload=payload,
            sample_fraction=float(CONSENSUS_VERIFICATION_SAMPLE_FRACTION),
            min_samples=int(CONSENSUS_VERIFY_SAMPLE_MIN),
            tolerance=float(CONSENSUS_VERIFY_SAMPLE_TOLERANCE),
        )
        if not verified_ok:
            # Always log
            bt.logging.warning(consensus_tag(f"🔎 Verification failed for {hk[:10]}… ({vreason})"))
            # Enforce exclusion only if enabled
            if bool(CONSENSUS_VERIFICATION_ENABLED):
                skipped_verification_fail += 1
                skipped_verification_fail_list.append((hk, vreason or "mismatch"))
                bt.logging.warning(consensus_tag(f"⏭️ Excluding validator {hk[:10]}… by verification policy"))
                continue
        else:
            bt.logging.info(consensus_tag(f"🔎 Verification OK for {hk[:10]}…"))

        # Record per-validator scores (converted to int uid)
        per_val_map: Dict[int, float] = {}
        for uid_s, sc in scores.items():
            try:
                uid = int(uid_s)
                val = float(sc)
            except Exception:
                continue
            effective_weight = st_val if st_val > 0.0 else 1.0
            weighted_sum[uid] = weighted_sum.get(uid, 0.0) + effective_weight * val
            weight_total[uid] = weight_total.get(uid, 0.0) + effective_weight
            per_val_map[uid] = val
        included += 1
        fetched.append((hk, cid, st_val))
        scores_by_validator[hk] = per_val_map

    result: Dict[int, float] = {}
    for uid, wsum in weighted_sum.items():
        denom = weight_total.get(uid, 0.0)
        if denom > 0:
            result[uid] = float(wsum / denom)

    if included > 0:
        all_stakes_zero = all(stake == 0.0 for _, _, stake in fetched)
        consensus_mode = "simple average (all 0τ)" if all_stakes_zero else "stake-weighted"

        bt.logging.success(
            f"[CONSENSUS] ✅ Aggregation complete | Validators: {included} | Miners: {len(result)} | Mode: {consensus_mode}"
        )
        bt.logging.info(
            f"[CONSENSUS] Skipped | Wrong epoch: {skipped_wrong_epoch} | Missing CID: {skipped_missing_cid} | Low stake: {skipped_low_stake} | IPFS fail: {skipped_ipfs} | Verify fail: {skipped_verification_fail}"
        )
        # Extra verbose logs to diagnose stake/epoch filtering
        try:
            if skipped_low_stake_list:
                low_str = ", ".join([f"{hk[:10]}…({stake:.0f}τ)" for hk, stake in skipped_low_stake_list])
                bt.logging.debug(f"   ⏭️ Low-stake excluded: {low_str}")
            if skipped_wrong_epoch_list:
                wrong_str = ", ".join([f"{hk[:10]}…(e={ee},pe={ppe})" for hk, ee, ppe in skipped_wrong_epoch_list])
                bt.logging.debug(f"   ⏭️ Wrong-epoch excluded: {wrong_str}")
            if skipped_missing_cid_list:
                miss_str = ", ".join([f"{hk[:10]}…" for hk in skipped_missing_cid_list])
                bt.logging.debug(f"   ⏭️ Missing-CID excluded: {miss_str}")
            if skipped_ipfs_list:
                ipfs_str = ", ".join([f"{hk[:10]}…:{cid[:10]}…" for hk, cid in skipped_ipfs_list])
                bt.logging.debug(f"   ⏭️ IPFS-failed: {ipfs_str}")
        except Exception:
            pass
        if len(result) > 0:
            bt.logging.info(f"[CONSENSUS] Aggregated scores ({len(result)} miners):")
            top_sample = list(sorted(result.items(), key=lambda x: x[1], reverse=True))[:10]
            for uid, score in top_sample:
                bt.logging.info(f"[CONSENSUS]   UID {uid}: {score:.4f}")
        else:
            bt.logging.warning(f"[CONSENSUS] ⚠️ No miners aggregated (all scores were <= 0 or no common miners)")
    else:
        bt.logging.warning(f"[CONSENSUS] ⚠️ No validators included in aggregation")
        bt.logging.info(
            f"[CONSENSUS] Reasons | Wrong epoch: {skipped_wrong_epoch} | Missing CID: {skipped_missing_cid} | Low stake: {skipped_low_stake} | IPFS fail: {skipped_ipfs} | Verify fail: {skipped_verification_fail} | Total commits: {len(commits or {})}"
        )

    # Build details structure for reporting/visualization
    validators_info = [
        {"hotkey": hk, "uid": hk_to_uid.get(hk, "?"), "stake": stake, "cid": cid}
        for hk, cid, stake in fetched
    ]
    details = {
        "validators": validators_info,
        "scores_by_validator": scores_by_validator,
        "skips": {
            "wrong_epoch": skipped_wrong_epoch_list,
            "missing_cid": skipped_missing_cid_list,
            "low_stake": skipped_low_stake_list,
            "ipfs_fail": skipped_ipfs_list,
            "verify_fail": skipped_verify_list,
        },
    }

    return result, details


async def _verify_payload_sample(
    *,
    payload: Dict[str, Any],
    sample_fraction: float,
    min_samples: int,
    tolerance: float,
) -> tuple[bool, Optional[str]]:
    """
    Download dataset for a validator payload and re-evaluate a random sample of solutions.

    Returns (ok, reason). If dataset is missing or invalid and CONSENSUS_VERIFICATION_ENABLED is true,
    returns (False, reason).
    """
    try:
        # Obtain dataset manifest
        ds_ref = None
        if isinstance(payload.get("dataset"), dict):
            ds_ref = payload.get("dataset", {})
        elif isinstance(payload.get("data_cid"), str):
            ds_ref = {"cid": payload.get("data_cid"), "sha256": payload.get("data_sha256")}

        if not ds_ref or not isinstance(ds_ref.get("cid"), str):
            # Return ok if dataset is missing and enforcement disabled
            return (False, "no_dataset") if CONSENSUS_VERIFICATION_ENABLED else (True, None)

        cid = str(ds_ref.get("cid"))
        expected_sha = ds_ref.get("sha256")
        dataset, _norm, _h = await get_json_async(cid, api_url=IPFS_API_URL, expected_sha256_hex=expected_sha)

        if not isinstance(dataset, dict):
            return False, "invalid_dataset"

        tasks_list = dataset.get("tasks") or []
        solutions_list = dataset.get("solutions") or []
        evals_list = dataset.get("evals") or []
        if not isinstance(tasks_list, list) or not isinstance(solutions_list, list) or not isinstance(evals_list, list):
            return False, "bad_schema"

        # Build task map {task_id: Task}
        task_map: Dict[str, Task] = {}
        project_map: Dict[str, Any] = {getattr(p, "id", None): p for p in demo_web_projects if getattr(p, "id", None)}
        for tj in tasks_list:
            try:
                tid = str(tj.get("id"))
                t = Task.deserialize(tj)
                task_map[tid] = t
            except Exception:
                # Skip malformed task
                continue

        # Build eval index {(task_id, miner_uid): eval_score}
        expected_scores: Dict[tuple[str, int], float] = {}
        for e in evals_list:
            try:
                tid = str(e.get("task_id"))
                uid = int(e.get("miner_uid"))
                expected_scores[(tid, uid)] = float(e.get("eval_score", 0.0))
            except Exception:
                continue

        total = len(expected_scores)
        if total <= 0:
            # Nothing to verify; treat as failure when dataset is required
            return (False, "no_evals") if CONSENSUS_VERIFICATION_ENABLED else (True, None)

        # Sample pairs deterministically
        import random, hashlib
        seed_src = f"{payload.get('validator_hotkey') or payload.get('hk')}|{payload.get('r')}|{payload.get('es')}|{payload.get('et')}"
        seed_hex = hashlib.md5(seed_src.encode()).hexdigest()
        rng = random.Random(int(seed_hex[:8], 16))
        sample_size = max(int(total * max(min(sample_fraction, 1.0), 0.0)), int(min_samples))
        pairs = list(expected_scores.keys())
        if sample_size < total:
            sample_pairs = rng.sample(pairs, sample_size)
        else:
            sample_pairs = pairs

        # Group by task for efficient evaluation
        by_task: Dict[str, List[int]] = {}
        for tid, uid in sample_pairs:
            by_task.setdefault(tid, []).append(uid)

        # Map solutions by (task_id, miner_uid)
        sol_index: Dict[tuple[str, int], Dict[str, Any]] = {}
        for s in solutions_list:
            try:
                tid = str(s.get("task_id"))
                uid = int(s.get("miner_uid"))
                sol_index[(tid, uid)] = s
            except Exception:
                continue

        # Verify per task
        for tid, uids in by_task.items():
            t = task_map.get(str(tid))
            if t is None:
                return False, "missing_task"

            # WebProject lookup (may be used by evaluator)
            proj_id = None
            try:
                for tj in tasks_list:
                    if str(tj.get("id")) == str(tid):
                        proj_id = tj.get("web_project_id")
                        break
            except Exception:
                proj_id = None
            project = project_map.get(proj_id) if proj_id is not None else None
            if project is None:
                # If not found by id, fallback to first project; evaluator may not always need it for static checks
                try:
                    project = demo_web_projects[0]
                except Exception:
                    project = None
            if project is None:
                return False, "missing_project"

            # Rebuild TaskSolution list
            sols: List[TaskSolution] = []
            for uid in uids:
                sj = sol_index.get((str(tid), int(uid)))
                if not sj:
                    return False, "missing_solution"
                actions_json = sj.get("actions") or []
                actions = []
                try:
                    for a in actions_json:
                        try:
                            act = BaseAction.create_action(a)
                        except Exception:
                            act = None
                        if act is not None:
                            actions.append(act)
                except Exception:
                    actions = []
                sols.append(TaskSolution(task_id=str(tid), actions=actions, web_agent_id=str(uid)))

            # Evaluate subset
            exec_times = [0.0] * len(sols)
            eval_scores, _trs, _ers = await evaluate_task_solutions(
                web_project=project,
                task=t,
                task_solutions=sols,
                execution_times=exec_times,
                normalize_scores=True,
            )

            # Compare
            for i, uid in enumerate(uids):
                ref = float(expected_scores.get((str(tid), int(uid)), 0.0))
                got = float(eval_scores[i]) if i < len(eval_scores) else 0.0
                if abs(ref - got) > tolerance:
                    return False, f"diff@{tid}:{uid}:{ref:.6f}!={got:.6f}"

        return True, None
    except Exception as e:
        bt.logging.warning(consensus_tag(f"Verification exception: {type(e).__name__}: {e}"))
        return (False, "exception") if CONSENSUS_VERIFICATION_ENABLED else (True, None)
=======
"""
Backward-compatible facade for legacy imports.

The consensus implementation now lives in ``autoppia_web_agents_subnet.validator.consensus``.
Re-export the public helpers so existing call-sites under ``validator.settlement`` continue to work.
"""

from autoppia_web_agents_subnet.validator.consensus import (  # noqa: F401
    aggregate_scores_from_commitments,
    publish_round_snapshot,
    publish_scores_snapshot,
)
from autoppia_web_agents_subnet.utils.commitments import read_all_plain_commitments  # noqa: F401
>>>>>>> 5abcf4fe
<|MERGE_RESOLUTION|>--- conflicted
+++ resolved
@@ -1,6 +1,5 @@
 from __future__ import annotations
 
-<<<<<<< HEAD
 from typing import Any, Dict, Optional, List
 
 from autoppia_web_agents_subnet.validator.dataset import RoundDatasetCollector
@@ -623,19 +622,4 @@
         return True, None
     except Exception as e:
         bt.logging.warning(consensus_tag(f"Verification exception: {type(e).__name__}: {e}"))
-        return (False, "exception") if CONSENSUS_VERIFICATION_ENABLED else (True, None)
-=======
-"""
-Backward-compatible facade for legacy imports.
-
-The consensus implementation now lives in ``autoppia_web_agents_subnet.validator.consensus``.
-Re-export the public helpers so existing call-sites under ``validator.settlement`` continue to work.
-"""
-
-from autoppia_web_agents_subnet.validator.consensus import (  # noqa: F401
-    aggregate_scores_from_commitments,
-    publish_round_snapshot,
-    publish_scores_snapshot,
-)
-from autoppia_web_agents_subnet.utils.commitments import read_all_plain_commitments  # noqa: F401
->>>>>>> 5abcf4fe
+        return (False, "exception") if CONSENSUS_VERIFICATION_ENABLED else (True, None)