--- conflicted
+++ resolved
@@ -1,15 +1,10 @@
 import time
 import numpy as np
 import bittensor as bt
-<<<<<<< HEAD
+import asyncio
 from typing import List
-import asyncio
-
-=======
-from copy import deepcopy
-from typing import List, Dict, Any, Tuple, Optional
->>>>>>> 9ec474ee
-from autoppia_iwa.src.web_agents.classes import TaskSolution
+
+# Adjust imports to your project's organization
 from autoppia_iwa.src.data_generation.domain.classes import (
     Task,
     TaskGenerationConfig,
@@ -18,16 +13,16 @@
 from autoppia_iwa.src.data_generation.application.tasks_generation_pipeline import (
     TaskGenerationPipeline,
 )
-from autoppia_web_agents_subnet.validator.reward import (
-    get_rewards_with_details,
-)
+from autoppia_web_agents_subnet.validator.reward import get_rewards_with_details
 from autoppia_web_agents_subnet.utils.uids import get_random_uids
 from autoppia_web_agents_subnet.protocol import TaskSynapse
+
 from autoppia_web_agents_subnet.utils.logging import ColoredLogger
 from autoppia_web_agents_subnet import __version__
-<<<<<<< HEAD
+
+# Imports from your validator config and utils
 from autoppia_web_agents_subnet.validator.config import (
-    FORWARD_SLEEP_SECONDS, 
+    FORWARD_SLEEP_SECONDS,
     NUM_URLS,
     SAMPLE_SIZE,
     TASK_SLEEP,
@@ -43,108 +38,45 @@
     send_task_synapse_to_miners,
     update_miner_stats_and_scores,
     retrieve_random_demo_web_project,
-    # NEW IMPORTS FOR VALIDATOR TRACKING
     init_validator_performance_stats,
     update_validator_performance_stats,
     print_validator_performance_stats
 )
-=======
-
-TIMEOUT = 60 * 2  # 2 min
-FORWARD_SLEEP_SECONDS = 60 * 1  # 1 min
-TASK_SLEEP = 60 * 1  # 1 min
-TIME_WEIGHT = 0.2
-MIN_SCORE_FOR_CORRECT_FORMAT = 0.1  # 10%
-MIN_RESPONSE_REWARD = 0
-SAMPLE_SIZE = 256  # number of Miners
-MAX_ACTIONS_LENGTH = 15
-NUM_URLS = 1
-
-
-def init_miner_stats(validator) -> None:
-    """
-    Ensure `validator.miner_stats` is initialized with a 'aggregated' key.
-    """
-    if not hasattr(validator, "miner_stats"):
-        validator.miner_stats = {}
-    if "aggregated" not in validator.miner_stats:
-        validator.miner_stats["aggregated"] = MinerStats()
-
-
-async def retrieve_random_demo_web_project() -> WebProject:
-    """
-    Retrieves a random demo web project.
-    Raises if none are available.
-    """
-    demo_web_projects = await initialize_demo_webs_projects()
-    bt.logging.debug(f"Retrieved {len(demo_web_projects)} demo web projects.")
-    if not demo_web_projects:
-        raise Exception("No demo web projects available.")
-
-    project = random.choice(demo_web_projects)
-    ColoredLogger.info(
-        f"Generating tasks for Web Project: '{project.name}'", ColoredLogger.YELLOW
-    )
-    return project
->>>>>>> 9ec474ee
 
 
 async def generate_tasks_for_web_project(demo_web_project: WebProject) -> List[Task]:
     """
-    Uses TaskGenerationPipeline to create tasks for the given web project.
+    Creates tasks for the specified web project using the TaskGenerationPipeline.
     """
     config = TaskGenerationConfig(
         web_project=demo_web_project,
         save_domain_analysis_in_db=True,
         save_task_in_db=False,
-        num_or_urls=NUM_URLS,
+        num_or_urls=NUM_URLS
     )
     pipeline = TaskGenerationPipeline(config=config, web_project=demo_web_project)
     start_time = time.time()
-    tasks_generated: List[Task] = await pipeline.generate()
+    tasks_generated = await pipeline.generate()
+
     ColoredLogger.info(
         f"Generated {len(tasks_generated)} tasks in {time.time() - start_time:.2f}s",
-        ColoredLogger.YELLOW,
-    )
-
-    for t in tasks_generated:
-        ColoredLogger.info(
-            f"Task {t.prompt}",
-            ColoredLogger.BLUE,
-        )
+        ColoredLogger.YELLOW
+    )
+    for task in tasks_generated:
+        bt.logging.info(f"Task prompt: {task.prompt}")
 
     return tasks_generated
 
 
-async def process_tasks(validator, web_project, tasks_generated: List[Task]) -> None:
-    """
-<<<<<<< HEAD
-    Iterates over each task, sends it to the miners, evaluates responses, updates scores,
-    and sends feedback. Also manages timing and logging.
-
-    This function now also collects stats to update the validator's performance tracking.
-=======
-    Processes each task in tasks_generated:
-     - Creates TaskSynapse, sends to miners
-     - Collects TaskSolutions
-     - Evaluates solutions w/ details
-     - Updates miner stats
-     - Sends feedback to miners
->>>>>>> 9ec474ee
+async def process_tasks(validator, web_project: WebProject, tasks_generated: List[Task]) -> None:
+    """
+    Sends tasks to sampled miners, gathers responses, evaluates them, updates miner scores,
+    and delivers feedback with detailed test results. Also updates validator performance metrics.
     """
     total_time_start = time.time()
-
-    # Performance accumulators per forward cycle
     tasks_count = 0
     tasks_total_time = 0.0
-<<<<<<< HEAD
-
-    # Stats about tasks:
-    #   - how many had at least one *valid* response
-    #   - how many had all responses None or empty
-    #   - how many had at least one "successful" reward
-    #   - how many had no successful reward
-    # Also track sum of avg response times, sum of evaluation times, sum of avg scores
+
     num_success = 0
     num_wrong = 0
     num_no_response = 0
@@ -152,124 +84,76 @@
     sum_of_evaluation_times = 0.0
     sum_of_avg_scores = 0.0
 
-=======
-    ColoredLogger.info(
-        f"VOY A PROCESAR LAS TAREAS",
-        ColoredLogger.YELLOW,
-    )
->>>>>>> 9ec474ee
     for index, task in enumerate(tasks_generated):
         task_start_time = time.time()
-        bt.logging.debug(
-            f"Task #{index} (URL: {task.url} ID: {task.id}): {task.prompt}"
-        )
-        bt.logging.debug(f"Task tests {task.tests}")
-
-<<<<<<< HEAD
-        # Clean task for miners
-        miner_task: Task = clean_miner_task(task=task)
-
-        # Get random UIDs & miner axons
-=======
-        miner_task: Task = clean_miner_task(task=task)
-
-        # Choose random subset of miners
->>>>>>> 9ec474ee
+        bt.logging.debug(f"Task #{index} (URL: {task.url}, ID: {task.id}): {task.prompt}")
+        bt.logging.debug(f"Task tests: {task.tests}")
+
+        # Prepare task for miners
+        miner_task = clean_miner_task(task=task)
+
+        # Random miner selection
         miner_uids = get_random_uids(validator, k=SAMPLE_SIZE)
-        ColoredLogger.info(
-            f"Miner UIDs chosen: {miner_uids}",
-            ColoredLogger.RED,
-        )
+        bt.logging.info(f"Miner UIDs chosen: {miner_uids}")
         miner_axons = [validator.metagraph.axons[uid] for uid in miner_uids]
 
-<<<<<<< HEAD
-        # Create synapse and send tasks
-=======
-        # Prepare synapse
->>>>>>> 9ec474ee
+        # Build synapse and send to miners
         task_synapse = TaskSynapse(
             prompt=miner_task.prompt,
             url=miner_task.url,
             html=miner_task.html,
             screenshot=miner_task.screenshot,
-            actions=[],
-        )
-
-        # Send to miners
+            actions=[]
+        )
         responses = await send_task_synapse_to_miners(
             validator, miner_axons, task_synapse, miner_uids
         )
 
-<<<<<<< HEAD
-        # Evaluate & compute rewards
-=======
-        # Collect solutions
->>>>>>> 9ec474ee
-        task_solutions, execution_times = collect_task_solutions(
-            task, responses, miner_uids
-        )
-
-        # Evaluate (with details: test matrix + evaluation dict)
-        rewards, test_results_matrices, evaluation_results = (
-            await compute_rewards_with_details(
-                validator, web_project, task, task_solutions, execution_times
-            )
-        )
-
-        bt.logging.info(f"Miners Final Rewards: {rewards}")
-
-<<<<<<< HEAD
-        # Collect simple stats about the task
-        # 1) No response => if all responses are None
+        # Convert responses to TaskSolutions, gather execution times
+        task_solutions, execution_times = collect_task_solutions(task, responses, miner_uids)
+
+        # Evaluate with details
+        start_eval = time.time()
+        rewards, test_results_matrices, evaluation_results = await get_rewards_with_details(
+            validator,
+            web_project=web_project,
+            task=task,
+            task_solutions=task_solutions,
+            execution_times=execution_times,
+            time_weight=TIME_WEIGHT,
+            min_correct_format_score=MIN_SCORE_FOR_CORRECT_FORMAT,
+            min_response_reward=MIN_RESPONSE_REWARD,
+        )
+        end_eval = time.time()
+        bt.logging.info(f"Miners final rewards: {rewards}")
+        bt.logging.info(f"Rewards computed in {end_eval - start_eval:.2f}s.")
+
+        # Collect stats
         valid_responses_count = sum(resp is not None for resp in responses)
         if valid_responses_count == 0:
             num_no_response += 1
 
-        # 2) Success => at least one reward > 0
         if np.any(rewards > 0):
             num_success += 1
         else:
-            # If we had valid responses but no reward > 0
             if valid_responses_count > 0:
                 num_wrong += 1
-            else:
-                # If 0 valid responses => it's also "no_response",
-                # but let's keep `num_no_response` as is. 
-                # Typically you might consider that "wrong" or a separate category.
-                pass
-
-        # Compute average response time for this task
-        avg_miner_time = (
-            sum(execution_times) / len(execution_times) if execution_times else 0.0
-        )
+
+        # Calculate average miner response time
+        avg_miner_time = (sum(execution_times) / len(execution_times)) if execution_times else 0.0
         sum_of_avg_response_times += avg_miner_time
 
-        # Update miners' scores
+        # Update miner scores
         evaluation_time = await update_miner_stats_and_scores(
             validator, rewards, miner_uids, execution_times, task
         )
         sum_of_evaluation_times += evaluation_time
 
-        # Average score for this task across responding miners
-        # (Ignore None or negative if you prefer, but here we just use np.mean.)
-        if len(rewards) > 0:
-            avg_score_for_task = float(np.mean(rewards))
-        else:
-            avg_score_for_task = 0.0
+        # Average final score across miners
+        avg_score_for_task = float(np.mean(rewards)) if len(rewards) > 0 else 0.0
         sum_of_avg_scores += avg_score_for_task
 
-        # Send feedback synapse
-        await send_feedback_synapse_to_miners(validator, miner_axons, miner_uids)
-
-        # Wrap up iteration stats
-=======
-        # Update stats
-        evaluation_time = await update_miner_stats_and_scores(
-            validator, rewards, miner_uids, execution_times, task
-        )
-
-        bt.logging.info(f"VOY A ENVIAR FEEDBACK")
-        # Send feedback
+        # Send feedback synapse to miners (includes test matrices & evaluation results)
         await send_feedback_synapse_to_miners(
             validator,
             miner_axons,
@@ -277,48 +161,32 @@
             task,
             task_solutions,
             test_results_matrices,
-            evaluation_results,
-        )
-
-        # Tally time
->>>>>>> 9ec474ee
+            evaluation_results
+        )
+
+        # Timing log
         task_end_time = time.time()
         task_duration = task_end_time - task_start_time
         tasks_count += 1
         tasks_total_time += task_duration
 
-<<<<<<< HEAD
         ColoredLogger.info(
-            f"Task iteration time: {task_duration:.2f}s, average miner request time: {avg_miner_time:.2f}s.",
-=======
-        avg_miner_time = (
-            sum(execution_times) / len(execution_times) if execution_times else 0.0
-        )
-
-        ColoredLogger.info(
-            f"Task iteration time: {task_duration:.2f}s, average miner request time: {avg_miner_time:.2f}s",
->>>>>>> 9ec474ee
-            ColoredLogger.YELLOW,
-        )
-
+            f"Task iteration time: {task_duration:.2f}s, avg miner request: {avg_miner_time:.2f}s.",
+            ColoredLogger.YELLOW
+        )
         bt.logging.info(f"Sleeping for {TASK_SLEEP}s....")
         await asyncio.sleep(TASK_SLEEP)
 
-<<<<<<< HEAD
-    # Done with all tasks
-=======
->>>>>>> 9ec474ee
+    # Summaries
     end_time = time.time()
     total_duration = end_time - total_time_start
     avg_task_time = tasks_total_time / tasks_count if tasks_count else 0.0
-
     bt.logging.info(
         f"Total tasks processed: {tasks_count}, total time: {total_duration:.2f}s, "
         f"average time per task: {avg_task_time:.2f}s"
     )
 
-<<<<<<< HEAD
-    # Update the validator-level performance stats
+    # Update validator-level stats
     update_validator_performance_stats(
         validator=validator,
         tasks_count=tasks_count,
@@ -329,326 +197,31 @@
         sum_of_evaluation_times=sum_of_evaluation_times,
         sum_of_avg_scores=sum_of_avg_scores
     )
-=======
-
-async def send_task_synapse_to_miners(
-    validator,
-    miner_axons: List[bt.axon],
-    task_synapse: TaskSynapse,
-    miner_uids: List[int],
-) -> List[TaskSynapse]:
-    """
-    Sends a TaskSynapse to multiple miners, returns their responses.
-    """
-    bt.logging.info(
-        f"Sending TaskSynapse to {len(miner_uids)} miners. Miner Timeout : {TIMEOUT}s"
-    )
-    responses: List[TaskSynapse] = await dendrite_with_retries(
-        dendrite=validator.dendrite,
-        axons=miner_axons,
-        synapse=task_synapse,
-        deserialize=True,
-        timeout=TIMEOUT,
-    )
-    num_valid_responses = sum(resp is not None for resp in responses)
-    num_none_responses = len(responses) - num_valid_responses
-    bt.logging.info(
-        f"Received {len(responses)} responses: {num_valid_responses} valid, {num_none_responses} errors."
-    )
-    return responses
-
-
-def collect_task_solutions(
-    task: Task,
-    responses: List[TaskSynapse],
-    miner_uids: List[int],
-) -> Tuple[List[TaskSolution], List[float]]:
-    """
-    Collects TaskSolutions from the miners' responses, also tracks process_time as execution_times.
-    """
-    task_solutions: List[TaskSolution] = []
-    execution_times: List[float] = []
-
-    for miner_uid, response in zip(miner_uids, responses):
-        try:
-            task_solution = get_task_solution_from_synapse(
-                task_id=task.id,
-                synapse=response,
-                web_agent_id=str(miner_uid),
-            )
-        except Exception as e:
-            bt.logging.error(f"Error in Miner Response Format: {e}")
-            task_solution = TaskSolution(
-                task_id=task.id, actions=[], web_agent_id=str(miner_uid)
-            )
-        task_solutions.append(task_solution)
-
-        if (
-            response
-            and hasattr(response.dendrite, "process_time")
-            and response.dendrite.process_time is not None
-        ):
-            process_time = response.dendrite.process_time
-        else:
-            process_time = TIMEOUT
-
-        execution_times.append(process_time)
-
-    return task_solutions, execution_times
->>>>>>> 9ec474ee
-
-
-async def compute_rewards_with_details(
-    validator,
-    web_project: WebProject,
-    task: Task,
-    task_solutions: List[TaskSolution],
-    execution_times: List[float],
-) -> Tuple[np.ndarray, List[List[List[Any]]], List[Dict[str, Any]]]:
-    """
-    Calls get_rewards_with_details to produce:
-      - final rewards
-      - test_results_matrices
-      - evaluation_results (dict with raw_score, final_score, reward_score, etc.)
-    """
-    evaluation_start_time = time.time()
-
-    rewards, test_results_matrices, evaluation_results = await get_rewards_with_details(
-        validator,
-        web_project=web_project,
-        task=task,
-        task_solutions=task_solutions,
-        execution_times=execution_times,
-        time_weight=TIME_WEIGHT,
-        min_correct_format_score=MIN_SCORE_FOR_CORRECT_FORMAT,
-        min_response_reward=MIN_RESPONSE_REWARD,
-    )
-
-    evaluation_end_time = time.time()
-    bt.logging.info(
-        f"Rewards computed in {evaluation_end_time - evaluation_start_time:.2f}s."
-    )
-    ColoredLogger.info(
-        f" COMPUTA_REWARDS_WITH_DETAILS{test_results_matrices}", ColoredLogger.CYAN
-    )
-    return rewards, test_results_matrices, evaluation_results
-
-
-<<<<<<< HEAD
+
+
 async def forward(self) -> None:
     """
-    Main entry point for the forward process:
-      1. Retrieves random web project and generates tasks.
-      2. Sends tasks to miners, gathers responses, evaluates them.
-      3. Updates miners' scores and sends feedback.
-      4. Tracks performance stats at validator level.
-      5. Sleeps to avoid flooding.
-=======
-async def update_miner_stats_and_scores(
-    validator,
-    rewards: np.ndarray,
-    miner_uids: List[int],
-    execution_times: List[float],
-    task: Task,
-) -> float:
-    """
-    Updates validator's miner scores + local MinerStats, returns time spent updating.
-    """
-    evaluation_time = 0.0
-    if rewards is not None:
-        evaluation_time_start = time.time()
-        validator.update_scores(rewards, miner_uids)
-        bt.logging.info("Scores updated for miners")
-
-        for i, miner_uid in enumerate(miner_uids):
-            score_value = rewards[i] if rewards[i] is not None else 0.0
-            exec_time_value = (
-                execution_times[i] if execution_times[i] is not None else TIMEOUT
-            )
-            success = score_value >= TIME_WEIGHT
-
-            if miner_uid not in validator.miner_stats:
-                validator.miner_stats[miner_uid] = MinerStats()
-
-            # Update the miner's stats
-            validator.miner_stats[miner_uid].update(
-                score=float(score_value),
-                execution_time=float(exec_time_value),
-                evaluation_time=(time.time() - evaluation_time_start),
-                last_task=task,
-                success=success,
-            )
-            # Also update the aggregator
-            validator.miner_stats["aggregated"].update(
-                score=float(score_value),
-                execution_time=float(exec_time_value),
-                evaluation_time=(time.time() - evaluation_time_start),
-                last_task=task,
-                success=success,
-            )
-
-        evaluation_time_end = time.time()
-        evaluation_time = evaluation_time_end - evaluation_time_start
-
-    return evaluation_time
-
-
-import copy
-import asyncio
-import bittensor as bt
-from typing import List, Dict, Any
-from autoppia_web_agents_subnet.utils.logging import ColoredLogger
-from autoppia_web_agents_subnet.protocol import TaskFeedbackSynapse, MinerStats
-from autoppia_web_agents_subnet.utils.dendrite import dendrite_with_retries
-from autoppia_iwa.src.data_generation.domain.classes import Task
-from autoppia_iwa.src.web_agents.classes import TaskSolution
-
-
-async def send_feedback_synapse_to_miners(
-    validator,
-    miner_axons: List[bt.axon],
-    miner_uids: List[int],
-    task: Task,
-    task_solutions: List[TaskSolution],
-    test_results_matrices: List[List[List[Any]]],
-    evaluation_results: List[Dict[str, Any]],
-) -> None:
-    """
-    Sends a TaskFeedbackSynapse to each miner, removing the screenshot
-    (if you don't want to send the screenshot or heavy fields).
-    """
-    feedback_list = []
-    for i, miner_uid in enumerate(miner_uids):
-        feedback_task = copy.deepcopy(task)
-        # Eliminar o dejar en None el screenshot en el feedback
-        feedback_task.screenshot = ""
-        feedback_task.html = ""
-        feedback_task.clean_html = ""
-        # Crear una copia para no modificar el 'Task' original:
-
-        # Construir el TaskFeedbackSynapse con el 'Task' ya sin screenshot
-        feedback = TaskFeedbackSynapse(
-            version="v1",
-            miner_id=str(miner_uid),
-            task=feedback_task,
-            actions=task_solutions[i].actions if i < len(task_solutions) else [],
-            test_results_matrix=(
-                test_results_matrices[i] if i < len(test_results_matrices) else None
-            ),
-            evaluation_result=(
-                evaluation_results[i] if i < len(evaluation_results) else None
-            ),
-            stats=None,
-        )
-
-        if miner_uid == 119:
-            ColoredLogger.info(
-                f"{feedback.model_dump()}",
-                ColoredLogger.BLUE,
-            )
-            ColoredLogger.info(
-                f"{feedback_task}",
-                ColoredLogger.RED,
-            )
-            ColoredLogger.info(
-                f"MI MATRIZ{test_results_matrices[i]}, LAS MATRICES {test_results_matrices}",
-                ColoredLogger.YELLOW,
-            )
-        feedback_list.append(feedback)
-
-    ColoredLogger.info(
-        f"Sending TaskFeedbackSynapse to {len(miner_uids)} miners in parallel",
-        ColoredLogger.BLUE,
-    )
-
-    feedback_tasks = []
-    for axon, feedback_synapse in zip(miner_axons, feedback_list):
-        feedback_tasks.append(
-            asyncio.create_task(
-                dendrite_with_retries(
-                    dendrite=validator.dendrite,
-                    axons=[axon],
-                    synapse=feedback_synapse,
-                    deserialize=True,
-                    timeout=50,
-                )
-            )
-        )
-
-    results = await asyncio.gather(*feedback_tasks)
-    bt.logging.info("TaskFeedbackSynapse responses received.")
-    bt.logging.success("Task step completed successfully.")
-
-
-def get_task_solution_from_synapse(
-    task_id: Any, synapse: TaskSynapse, web_agent_id: str
-) -> TaskSolution:
-    """
-    Safely extracts actions from a TaskSynapse response
-    and builds a TaskSolution (max 15 actions).
-    """
-    actions = []
-    if synapse and hasattr(synapse, "actions") and isinstance(synapse.actions, list):
-        actions = synapse.actions[:MAX_ACTIONS_LENGTH]
-
-    return TaskSolution(task_id=task_id, actions=actions, web_agent_id=web_agent_id)
-
-
-def clean_miner_task(task: Task) -> Task:
-    """
-    Creates a shallow copy of the Task removing fields not needed by miners,
-    ensures 'html' is never None, etc.
-    """
-    task_copy = deepcopy(task)
-    task_copy.tests = None
-    task_copy.milestones = None
-
-    if hasattr(task_copy, "html") and task_copy.html is None:
-        task_copy.html = ""
-
-    if hasattr(task_copy, "id") and isinstance(task_copy.id, str):
-        try:
-            task_copy.id = int(task_copy.id)
-        except ValueError:
-            pass
-
-    return task_copy
-
-
-async def forward(self) -> None:
-    """
-    Main entry for the forward logic:
-      1) random web project
-      2) generate tasks
-      3) process tasks
-      4) sleep
->>>>>>> 9ec474ee
+    Main entry point that runs each forward cycle:
+      1. Retrieve a random web project and generate tasks.
+      2. Send tasks to miners, gather and evaluate responses, update scores, send feedback.
+      3. Track performance stats, log them, and sleep.
     """
     try:
-        # Ensure we have stats dicts
         init_miner_stats(self)
         init_validator_performance_stats(self)
 
-        bt.logging.info(f"Starting forward step with __version__ {__version__}")
+        bt.logging.info(f"Starting forward step with version {__version__}")
         forward_start_time = time.time()
 
-        # 1. Retrieve a random demo web project
-        demo_web_project: WebProject = await retrieve_random_demo_web_project()
-<<<<<<< HEAD
-        bt.logging.info(f"Selected demo web project with URL: {demo_web_project.frontend_url}")
-
-=======
-        bt.logging.info(
-            f"Selected demo web project with URL: {demo_web_project.frontend_url}"
-        )
->>>>>>> 9ec474ee
+        # 1. Pick a random demo web project
+        demo_web_project = await retrieve_random_demo_web_project()
+        bt.logging.info(f"Selected demo web project: {demo_web_project.frontend_url}")
+
         # 2. Generate tasks
         tasks_generated_start_time = time.time()
         tasks_generated = await generate_tasks_for_web_project(demo_web_project)
         tasks_generated_end_time = time.time()
         tasks_generated_time = tasks_generated_end_time - tasks_generated_start_time
-
-        # Update stats about tasks generation
         self.validator_performance_stats["total_tasks_generated"] += len(tasks_generated)
         self.validator_performance_stats["total_generated_tasks_time"] += tasks_generated_time
 
@@ -656,32 +229,25 @@
             bt.logging.warning("No tasks generated, skipping forward step.")
             return
 
-        # 3. Process each task — this was missing!
+        # 3. Process tasks
         tasks_processed_start_time = time.time()
         await process_tasks(self, demo_web_project, tasks_generated)
-<<<<<<< HEAD
         tasks_processed_end_time = time.time()
         tasks_processed_time = tasks_processed_end_time - tasks_processed_start_time
-
-        # Update stats about tasks processing
         self.validator_performance_stats["total_processing_tasks_time"] += tasks_processed_time
 
-        # 4. This forward step is done; track the time
+        # Finalize
         forward_end_time = time.time()
         forward_time = forward_end_time - forward_start_time
         self.validator_performance_stats["total_forwards_time"] += forward_time
         self.validator_performance_stats["total_forwards_count"] += 1
 
-        # Print stats in a nice table
+        # Print stats in a table
         print_validator_performance_stats(self)
 
-        # 5. Sleep
-=======
-
->>>>>>> 9ec474ee
         bt.logging.success("Forward step completed successfully.")
         bt.logging.info(f"Sleeping for {FORWARD_SLEEP_SECONDS}s....")
         await asyncio.sleep(FORWARD_SLEEP_SECONDS)
 
     except Exception as e:
-        bt.logging.error(f"Error on validation forward: {e}")+        bt.logging.error(f"Error in validation forward: {e}")