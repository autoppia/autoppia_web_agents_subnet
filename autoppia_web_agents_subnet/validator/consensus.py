--- conflicted
+++ resolved
@@ -143,17 +143,6 @@
     }
 
     try:
-<<<<<<< HEAD
-        bt.logging.info(ipfs_tag("BLOCKCHAIN", f"Committing CID to chain | Round {commit_v4.get('r')} | Epochs {commit_v4['e']}→{commit_v4['pe']}"))
-
-        ok = await write_plain_commitment_json(
-            st,
-            wallet=validator.wallet,
-            data=commit_v4,
-            netuid=validator.config.netuid,
-        )
-
-=======
         bt.logging.info(
             f"📮 CONSENSUS COMMIT START | e={commit_v4['e']}→pe={commit_v4['pe']} "
             f"r={commit_v4.get('r')} cid={commit_v4['c']}"
@@ -177,7 +166,6 @@
                 ok = False
             else:
                 raise
->>>>>>> a0ee27d6
         if ok:
             # Record commit context on validator for later aggregation spread checks
             try:
@@ -286,26 +274,17 @@
         entry_pe = int(entry.get("pe", -1))
         if entry_e != e or entry_pe != pe:
             skipped_wrong_epoch += 1
-<<<<<<< HEAD
-            bt.logging.info(
-                f"[CONSENSUS] Skip {hk[:12]}... | Reason: wrong epoch (has {entry_e}→{entry_pe}, need {e}→{pe})"
-=======
             skipped_wrong_epoch_list.append((hk, entry_e, entry_pe))
             bt.logging.debug(
                 f"⏭️ Skip {hk[:10]}…: wrong epoch (has e={entry_e} pe={entry_pe}, need e={e} pe={pe})"
->>>>>>> a0ee27d6
             )
             continue
 
         cid = entry.get("c")
         if not isinstance(cid, str) or not cid:
             skipped_missing_cid += 1
-<<<<<<< HEAD
-            bt.logging.info(f"[CONSENSUS] Skip {hk[:12]}... | Reason: missing or invalid CID")
-=======
             skipped_missing_cid_list.append(hk)
             bt.logging.debug(f"⏭️ Skip {hk[:10]}…: missing or invalid CID")
->>>>>>> a0ee27d6
             continue
 
         st_val = stake_for_hk(hk)
@@ -313,14 +292,9 @@
 
         if st_val < float(MIN_VALIDATOR_STAKE_FOR_CONSENSUS_TAO):
             skipped_low_stake += 1
-<<<<<<< HEAD
-            bt.logging.info(
-                f"[CONSENSUS] Skip {hk[:12]}... (UID {validator_uid}) | Reason: low stake ({st_val:.1f}τ < {float(MIN_VALIDATOR_STAKE_FOR_CONSENSUS_TAO):.1f}τ)"
-=======
             skipped_low_stake_list.append((hk, st_val))
             bt.logging.debug(
                 f"⏭️ Skip {hk[:10]}…: low stake ({st_val:.1f}τ < {float(MIN_VALIDATOR_STAKE_FOR_CONSENSUS_TAO):.1f}τ)"
->>>>>>> a0ee27d6
             )
             continue
 
@@ -338,12 +312,8 @@
             bt.logging.info("=" * 80)
         except Exception as e:
             skipped_ipfs += 1
-<<<<<<< HEAD
-            bt.logging.error(f"[IPFS] [DOWNLOAD] ❌ FAILED | Validator {hk[:12]}... | CID: {str(cid)[:20]} | Error: {type(e).__name__}: {e}")
-=======
             skipped_ipfs_list.append((hk, str(cid)))
             bt.logging.error(f"❌ IPFS DOWNLOAD FAILED | cid={str(cid)[:20]} error={type(e).__name__}: {e}")
->>>>>>> a0ee27d6
             continue
         if not isinstance(payload, dict):
             bt.logging.info(f"[CONSENSUS] Skip {hk[:12]}... | Reason: payload is not dict")
