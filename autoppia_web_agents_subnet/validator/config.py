--- conflicted
+++ resolved
@@ -11,13 +11,13 @@
     _str_to_bool,
     _normalized,
     _env_int,
+    _env_float,
 )
 
 # ═══════════════════════════════════════════════════════════════════════════
 # ENVIRONMENT MODE
 # ═══════════════════════════════════════════════════════════════════════════
 TESTING = _str_to_bool(os.getenv("TESTING", "false"))
-<<<<<<< HEAD
 
 # ═══════════════════════════════════════════════════════════════════════════
 # TESTING CONFIGURATION (Fast iterations for development)
@@ -25,10 +25,11 @@
 if TESTING:
     # ── Round Structure ──────────────────────────────────────────────────────
     # Short rounds for rapid testing (~14.4 minutes per round)
-    ROUND_SIZE_EPOCHS = 0.2                    # 14.4 min = 72 blocks
-    SAFETY_BUFFER_EPOCHS = 0.02                # 1.44 min = 7 blocks
-    PRE_GENERATED_TASKS = 5                    # Fewer tasks for speed
-    DZ_STARTING_BLOCK = 6_717_750              # Test mode starting block
+    ROUND_SIZE_EPOCHS = _env_float("TEST_ROUND_SIZE_EPOCHS", 0.2)
+    SAFETY_BUFFER_EPOCHS = _env_float("TEST_SAFETY_BUFFER_EPOCHS", 0.02)
+    AVG_TASK_DURATION_SECONDS = _env_int("TEST_AVG_TASK_DURATION_SECONDS", 300)
+    PRE_GENERATED_TASKS = _env_int("TEST_PRE_GENERATED_TASKS", 5)
+    DZ_STARTING_BLOCK = _env_int("TEST_DZ_STARTING_BLOCK", 6_717_750)
 
     # ── Round Phase Timing (all absolute % of total round) ──────────────────
     # Stop task evaluation at 50% of round to allow time for consensus
@@ -38,7 +39,7 @@
 
     # ── Checkpoint System & Late Start ───────────────────────────────────────
     # Enable checkpoint system (save/load round state for crash recovery)
-    ENABLE_CHECKPOINT_SYSTEM = _str_to_bool(os.getenv("ENABLE_CHECKPOINT_SYSTEM", "true"))
+    ENABLE_CHECKPOINT_SYSTEM = True
     # Skip round only if started when >95% complete (very permissive for testing)
     SKIP_ROUND_IF_STARTED_AFTER_FRACTION = 0.95
 
@@ -47,15 +48,16 @@
     MIN_VALIDATOR_STAKE_FOR_CONSENSUS_TAO = 0.0
 
 # ═══════════════════════════════════════════════════════════════════════════
-# PRODUCTION CONFIGURATION (24-hour rounds, conservative)
+# PRODUCTION CONFIGURATION (4.8-hour rounds, conservative)
 # ═══════════════════════════════════════════════════════════════════════════
 else:
     # ── Round Structure ──────────────────────────────────────────────────────
-    # Standard production rounds (~24 hours per round)
-    ROUND_SIZE_EPOCHS = 20.0                   # 24h = 7200 blocks
-    SAFETY_BUFFER_EPOCHS = 0.5                 # 36 min = 180 blocks
-    PRE_GENERATED_TASKS = 75                   # More tasks for thorough evaluation
-    DZ_STARTING_BLOCK = 6_720_066              # Production mode starting block
+    # Production rounds (~4.8 hours) - Changed from 20 epochs to 4 for faster iterations
+    ROUND_SIZE_EPOCHS = _env_float("ROUND_SIZE_EPOCHS", 4.0)
+    SAFETY_BUFFER_EPOCHS = _env_float("SAFETY_BUFFER_EPOCHS", 0.5)
+    AVG_TASK_DURATION_SECONDS = _env_int("AVG_TASK_DURATION_SECONDS", 300)
+    PRE_GENERATED_TASKS = _env_int("PRE_GENERATED_TASKS", 75)
+    DZ_STARTING_BLOCK = _env_int("DZ_STARTING_BLOCK", 6_720_366)
 
     # ── Round Phase Timing (all absolute % of total round) ──────────────────
     # Stop task evaluation at 75% of round to reserve time for consensus
@@ -65,7 +67,7 @@
 
     # ── Checkpoint System & Late Start ───────────────────────────────────────
     # Enable checkpoint system (save/load round state for crash recovery)
-    ENABLE_CHECKPOINT_SYSTEM = _str_to_bool(os.getenv("ENABLE_CHECKPOINT_SYSTEM", "true"))
+    ENABLE_CHECKPOINT_SYSTEM = True
     # Skip round if started when >30% complete (conservative for production)
     SKIP_ROUND_IF_STARTED_AFTER_FRACTION = 0.30
 
@@ -78,38 +80,10 @@
 # ═══════════════════════════════════════════════════════════════════════════
 
 # ── Task Execution Settings ──────────────────────────────────────────────────
-=======
-ENABLE_STATE_RECOVERY = _str_to_bool(os.getenv("ENABLE_STATE_RECOVERY", "false" if TESTING else "true"))
-USE_BACKEND_ROUND_FOR_TESTING = _str_to_bool(os.getenv("USE_BACKEND_ROUND_FOR_TESTING", "false"))
-
-# ── Round Timing (epochs/blocks) ──────────────────────────────────────────
-# 1 epoch = 360 blocks (≈72 min)
-# Allow overriding core timing with env vars for production deployments.
-ROUND_SIZE_EPOCHS_PROD = _env_float("ROUND_SIZE_EPOCHS", 4.0)
-SAFETY_BUFFER_EPOCHS_PROD = _env_float("SAFETY_BUFFER_EPOCHS", 0.5)
-AVG_TASK_DURATION_SECONDS_PROD = _env_int("AVG_TASK_DURATION_SECONDS", 300)
-PRE_GENERATED_TASKS_PROD = _env_int("PRE_GENERATED_TASKS", 75)
-DZ_STARTING_BLOCK_PROD = _env_int("DZ_STARTING_BLOCK", 6_720_366)
-
-ROUND_SIZE_EPOCHS_TEST = _env_float("TEST_ROUND_SIZE_EPOCHS", 0.2)
-SAFETY_BUFFER_EPOCHS_TEST = _env_float("TEST_SAFETY_BUFFER_EPOCHS", 0.02)
-AVG_TASK_DURATION_SECONDS_TEST = _env_int("TEST_AVG_TASK_DURATION_SECONDS", 300)
-PRE_GENERATED_TASKS_TEST = _env_int("TEST_PRE_GENERATED_TASKS", 5)
-DZ_STARTING_BLOCK_TEST = _env_int("TEST_DZ_STARTING_BLOCK", 6_717_750)
-
-ROUND_SIZE_EPOCHS = ROUND_SIZE_EPOCHS_TEST if TESTING else ROUND_SIZE_EPOCHS_PROD
-SAFETY_BUFFER_EPOCHS = SAFETY_BUFFER_EPOCHS_TEST if TESTING else SAFETY_BUFFER_EPOCHS_PROD
-AVG_TASK_DURATION_SECONDS = AVG_TASK_DURATION_SECONDS_TEST if TESTING else AVG_TASK_DURATION_SECONDS_PROD
-PRE_GENERATED_TASKS = PRE_GENERATED_TASKS_TEST if TESTING else PRE_GENERATED_TASKS_PROD
-DZ_STARTING_BLOCK = DZ_STARTING_BLOCK_TEST if TESTING else DZ_STARTING_BLOCK_PROD
-
-# ── Task / IWA Timeouts ──────────────────────────────────────────────────
->>>>>>> 898e587e
 PROMPTS_PER_USECASE = 1
 MAX_ACTIONS_LENGTH = 60
 TIMEOUT = 120
 FEEDBACK_TIMEOUT = 60
-AVG_TASK_DURATION_SECONDS = 300  # Used for round time calculations
 
 # ── Dynamic HTML / Media ─────────────────────────────────────────────────────
 ENABLE_DYNAMIC_HTML = _str_to_bool(os.getenv("ENABLE_DYNAMIC_HTML", "true"))
@@ -133,7 +107,6 @@
 
 # ── Burn Mechanism ───────────────────────────────────────────────────────────
 BURN_UID = _env_int("BURN_UID", 5)
-STATS_FILE = Path("coldkey_web_usecase_stats.json")
 
 # ── Distributed Consensus (IPFS + Blockchain) ────────────────────────────────
 ENABLE_DISTRIBUTED_CONSENSUS = _str_to_bool(os.getenv("ENABLE_DISTRIBUTED_CONSENSUS", "true"))
@@ -144,15 +117,4 @@
     g.strip() for g in 
     (os.getenv("IPFS_GATEWAYS", "https://ipfs.io/ipfs,https://cloudflare-ipfs.com/ipfs,https://gateway.pinata.cloud/ipfs") or "")
     .split(",") if g.strip()
-]
-
-# ═══════════════════════════════════════════════════════════════════════════
-# BACKWARDS COMPATIBILITY (for tests and legacy imports)
-# ═══════════════════════════════════════════════════════════════════════════
-ENABLE_STATE_RECOVERY = ENABLE_CHECKPOINT_SYSTEM
-RESUME_ROUND_AFTER_CRASH = ENABLE_CHECKPOINT_SYSTEM
-SHARE_SCORING = ENABLE_DISTRIBUTED_CONSENSUS
-STOP_TASKS_AT_FRACTION = STOP_TASK_EVALUATION_AT_ROUND_FRACTION
-SETTLEMENT_FETCH_FRACTION = FETCH_IPFS_VALIDATOR_PAYLOADS_AT_ROUND_FRACTION
-MIN_VALIDATOR_STAKE_TO_AGGREGATE = MIN_VALIDATOR_STAKE_FOR_CONSENSUS_TAO
-SKIP_ROUND_IF_LATE_FRACTION = SKIP_ROUND_IF_STARTED_AFTER_FRACTION+]