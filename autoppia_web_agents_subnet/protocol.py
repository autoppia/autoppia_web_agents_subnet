--- conflicted
+++ resolved
@@ -1,4 +1,4 @@
-from typing import List
+from typing import List, Dict, Any
 import bittensor as bt
 from pydantic import Field
 from autoppia_iwa.src.execution.actions.base import BaseAction
@@ -21,40 +21,8 @@
         description="The actions that solve the task",
     )
 
-    # file: autoppia_web_agents_subnet/protocol.py
-
-
-from typing import List, Dict, Any
-import bittensor as bt
-from pydantic import Field
-from autoppia_iwa.src.execution.actions.base import BaseAction
-from autoppia_iwa.src.execution.actions.actions import ACTION_CLASS_MAP
-
-
-class TaskSynapse(bt.Synapse):
-    """
-    A protocol representation which uses bt.Synapse as its base.
-    This protocol helps in handling request and response communication
-    between the miner and the validator.
-
-    Attributes:
-        version: version of the task
-        prompt: prompt for the task
-        url: URL to operate on
-        actions: The actions that solve the task
-    """
-    version: str = ""
-    prompt: str = ""
-    url: str = ""
-    actions: List[BaseAction] = Field(
-        ...,
-        title="actions",
-        description="The actions that solve the task",
-    )
-
-    def deserialize(self):
+    def deserialize(self) -> "TaskSynapse":
         """
-<<<<<<< HEAD
         Deserialize output, reconstructing actions from raw data while preserving their specific types and parameters
         """
         if hasattr(self, "actions") and self.actions:
@@ -96,21 +64,7 @@
                 f"Completed deserialization. Final actions: {deserialized_actions}"
             )
             self.actions = deserialized_actions
-=======
-        Casts each item in self.actions to the correct action subclass
-        based on 'type', if it's a dict. Otherwise, leaves it as is.
-        """
-        new_actions = []
-        for act in self.actions:
-            if isinstance(act, dict):
-                act_type = act.get("type")
-                cls = ACTION_CLASS_MAP.get(act_type, BaseAction)
-                new_actions.append(cls(**act))
-            else:
-                new_actions.append(act)
->>>>>>> 5bb4a710
 
-        self.actions = new_actions
         return self
 
 
