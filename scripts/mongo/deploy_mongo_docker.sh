#!/bin/bash
# deploy_mongo.sh - Deploy MongoDB via Docker with custom configuration, initial DB scripts,
# and optional dump restoration.
#
# This script:
#   1. Kills any local process using the specified host port.
#   2. Stops and removes an existing Docker container with the specified name.
#   3. Prompts to delete existing MongoDB data if detected.
#   4. Starts a new MongoDB container using Docker with custom port mapping, persistent volume,
#      and mounts for initialization scripts and a dump (if available).
#   5. Restores the MongoDB dump (if present) after container startup.
#   6. Verifies the container status and checks the MongoDB connection.
#
# Usage:
#   ./deploy_mongo.sh
set -euo pipefail
# Custom configuration variables
CONTAINER_NAME="mongodb"
MONGO_VERSION="latest"         # Change this if you want a specific MongoDB version (e.g., 6.0, 5.0, etc.)
HOST_PORT=27017                # Host port to map
CONTAINER_PORT=27017           # Container port (default MongoDB port)
MONGO_VOLUME="$HOME/mongodb_data"
MONGO_INIT_FOLDER="$(pwd)/mongo-init"  # Folder containing initialization scripts
DUMP_FOLDER="$(pwd)/data/mongo-dump"     # Folder containing a MongoDB dump

# MongoDB security configuration
MONGO_USERNAME="admin"
MONGO_PASSWORD="$(openssl rand -base64 24)"  # Generate a secure random password
MONGO_AUTH_DB="admin"

handle_error() {
  echo -e "\e[31m[ERROR]\e[0m $1" >&2
  exit 1
}

check_command() {
  if ! command -v "$1" >/dev/null 2>&1; then
    handle_error "Required command '$1' is not installed."
  fi
}

check_docker_installed() {
  check_command docker
  echo "[INFO] Docker is installed."
}

kill_local_mongo_process() {
  echo "[INFO] Checking for local processes using port $HOST_PORT..."
  local pids
  pids=$(lsof -t -i:"$HOST_PORT" 2>/dev/null || true)
  if [ -n "$pids" ]; then
    echo "[INFO] Found process(es) on port $HOST_PORT: $pids"
    echo "[INFO] Killing process(es): $pids"
    sudo kill -9 $pids || handle_error "Failed to kill local process(es) using port $HOST_PORT"
  else
    echo "[INFO] No local process using port $HOST_PORT found."
  fi
}

close_existing_container() {
  if [ "$(docker ps -a -f name=^/${CONTAINER_NAME}$ --format '{{.Names}}')" == "${CONTAINER_NAME}" ]; then
    echo "[INFO] Existing container '${CONTAINER_NAME}' found. Stopping and removing..."
    docker stop "${CONTAINER_NAME}" || handle_error "Failed to stop existing MongoDB container"
    docker rm "${CONTAINER_NAME}" || handle_error "Failed to remove existing MongoDB container"
  else
    echo "[INFO] No existing container named '${CONTAINER_NAME}' found."
  fi
}

prompt_and_clean_data() {
  if [ -d "$MONGO_VOLUME" ] && [ "$(ls -A "$MONGO_VOLUME" 2>/dev/null)" ]; then
    echo "[INFO] Existing MongoDB data detected in $MONGO_VOLUME."
    read -p "Do you want to delete the current MongoDB data and start fresh? (y/N): " answer
    case "$answer" in
      [yY][eE][sS]|[yY])
        echo "[INFO] Deleting existing MongoDB data..."
        rm -rf "$MONGO_VOLUME" || handle_error "Failed to delete MongoDB data"
        mkdir -p "$MONGO_VOLUME"
        ;;
      *)
        echo "[INFO] Keeping existing MongoDB data."
        ;;
    esac
  else
    mkdir -p "$MONGO_VOLUME"
  fi
}

create_mongo_init_script() {
  # Create a MongoDB initialization script to set up authentication
  mkdir -p "$MONGO_INIT_FOLDER"
  cat > "$MONGO_INIT_FOLDER/init-mongo.js" << EOF
db = db.getSiblingDB('admin');
db.createUser({
  user: '${MONGO_USERNAME}',
  pwd: '${MONGO_PASSWORD}',
  roles: [{ role: 'root', db: 'admin' }]
});
EOF
  echo "[INFO] Created MongoDB initialization script with authentication setup."
  echo "[INFO] MongoDB username: ${MONGO_USERNAME}"
  echo "[INFO] MongoDB password: ${MONGO_PASSWORD}"
  echo "[INFO] Please save these credentials securely!"
}

start_mongo() {
  echo "[INFO] Starting a new MongoDB container using image 'mongo:${MONGO_VERSION}'..."
  prompt_and_clean_data
  create_mongo_init_script
  
  # Mount dump folder if it exists
  if [ -d "$DUMP_FOLDER" ]; then
    DUMP_VOLUME="-v ${DUMP_FOLDER}:/dump"
    echo "[INFO] Dump folder detected. It will be mounted to /dump in the container."
  else
    DUMP_VOLUME=""
  fi
  
  # Use 127.0.0.1 explicitly to bind only to localhost
  docker run --name "${CONTAINER_NAME}" -d \
    -p "127.0.0.1:$HOST_PORT:$CONTAINER_PORT" \
    -v "$MONGO_VOLUME":/data/db \
    -v "$MONGO_INIT_FOLDER":/docker-entrypoint-initdb.d \
    $DUMP_VOLUME \
    --env MONGO_INITDB_ROOT_USERNAME="${MONGO_USERNAME}" \
    --env MONGO_INITDB_ROOT_PASSWORD="${MONGO_PASSWORD}" \
    mongo:"${MONGO_VERSION}" \
    --bind_ip 127.0.0.1 \
    --auth || handle_error "Failed to deploy MongoDB container"
}

verify_mongo() {
  echo "[INFO] Verifying MongoDB container status..."
  docker ps -f name=^/${CONTAINER_NAME}$ || handle_error "MongoDB container is not running."
  echo "[INFO] MongoDB should be accessible at mongodb://${MONGO_USERNAME}:${MONGO_PASSWORD}@localhost:$HOST_PORT"
}

restore_dump() {
  if [ -d "$DUMP_FOLDER" ]; then
    echo "[INFO] Waiting for MongoDB to fully initialize..."
    sleep 10
    echo "[INFO] Restoring MongoDB dump from /dump with --drop flag..."
<<<<<<< HEAD
    echo "[INFO] Sleeping for 30 seconds to ensure MongoDB is ready..."
    sleep 30
    docker exec "${CONTAINER_NAME}" mongorestore --drop /dump || handle_error "Failed to restore MongoDB dump"
=======
    docker exec "${CONTAINER_NAME}" mongorestore --authenticationDatabase admin \
      -u "${MONGO_USERNAME}" -p "${MONGO_PASSWORD}" --drop /dump || handle_error "Failed to restore MongoDB dump"
>>>>>>> aa20267a
  else
    echo "[INFO] No dump folder found. Skipping dump restore."
  fi
}

check_mongo_connection() {
  echo "[INFO] Checking MongoDB connection by listing databases..."
<<<<<<< HEAD
  sleep 10
  docker exec "${CONTAINER_NAME}" mongosh --eval "db.adminCommand('listDatabases')" || handle_error "Failed to list databases. MongoDB connection issue."
=======
  sleep 3
  docker exec "${CONTAINER_NAME}" mongosh --authenticationDatabase admin \
    -u "${MONGO_USERNAME}" -p "${MONGO_PASSWORD}" \
    --eval "db.adminCommand('listDatabases')" || handle_error "Failed to list databases. MongoDB connection issue."
}

generate_connection_string() {
  echo "[INFO] Your secure MongoDB connection string is:"
  echo "mongodb://${MONGO_USERNAME}:${MONGO_PASSWORD}@localhost:${HOST_PORT}/${MONGO_AUTH_DB}?authSource=admin"
  echo "[INFO] Update your application configuration to use this connection string."
>>>>>>> aa20267a
}

main() {
  check_command lsof
  check_docker_installed
  kill_local_mongo_process
  close_existing_container
  start_mongo
  verify_mongo
  restore_dump
  check_mongo_connection
  generate_connection_string
  echo "[INFO] MongoDB is running securely and connection is verified."
}

main "$@"<|MERGE_RESOLUTION|>--- conflicted
+++ resolved
@@ -138,16 +138,10 @@
 restore_dump() {
   if [ -d "$DUMP_FOLDER" ]; then
     echo "[INFO] Waiting for MongoDB to fully initialize..."
-    sleep 10
+    sleep 15
     echo "[INFO] Restoring MongoDB dump from /dump with --drop flag..."
-<<<<<<< HEAD
-    echo "[INFO] Sleeping for 30 seconds to ensure MongoDB is ready..."
-    sleep 30
-    docker exec "${CONTAINER_NAME}" mongorestore --drop /dump || handle_error "Failed to restore MongoDB dump"
-=======
     docker exec "${CONTAINER_NAME}" mongorestore --authenticationDatabase admin \
       -u "${MONGO_USERNAME}" -p "${MONGO_PASSWORD}" --drop /dump || handle_error "Failed to restore MongoDB dump"
->>>>>>> aa20267a
   else
     echo "[INFO] No dump folder found. Skipping dump restore."
   fi
@@ -155,10 +149,6 @@
 
 check_mongo_connection() {
   echo "[INFO] Checking MongoDB connection by listing databases..."
-<<<<<<< HEAD
-  sleep 10
-  docker exec "${CONTAINER_NAME}" mongosh --eval "db.adminCommand('listDatabases')" || handle_error "Failed to list databases. MongoDB connection issue."
-=======
   sleep 3
   docker exec "${CONTAINER_NAME}" mongosh --authenticationDatabase admin \
     -u "${MONGO_USERNAME}" -p "${MONGO_PASSWORD}" \
@@ -169,7 +159,6 @@
   echo "[INFO] Your secure MongoDB connection string is:"
   echo "mongodb://${MONGO_USERNAME}:${MONGO_PASSWORD}@localhost:${HOST_PORT}/${MONGO_AUTH_DB}?authSource=admin"
   echo "[INFO] Update your application configuration to use this connection string."
->>>>>>> aa20267a
 }
 
 main() {
