#!/bin/bash
#
# setup.sh - Setup environment dependencies for Miner
#
# Optimized for Bittensor miner operations with dependency isolation

set -eo pipefail  # Exit on error and handle piped commands

# ---------------------------------------------------------
# Configuration
# ---------------------------------------------------------
NODE_VERSION="18"
VENV_DIR="miner_env"
MINER_USER=$(whoami)

# ---------------------------------------------------------
# Colorized Output Helpers
# ---------------------------------------------------------
RED='\033[0;31m'
GREEN='\033[0;32m'
BLUE='\033[0;34m'
YELLOW='\033[1;33m'
NC='\033[0m' # No Color

handle_error() {
  echo -e "${RED}[ERROR]${NC} $1" >&2
  exit 1
}

success_msg() {
  echo -e "${GREEN}[SUCCESS]${NC} $1"
}

info_msg() {
  echo -e "${BLUE}[INFO]${NC} $1"
}

warn_msg() {
  echo -e "${YELLOW}[WARN]${NC} $1"
}

# ---------------------------------------------------------
# 1. Install System Dependencies
# ---------------------------------------------------------
install_system_dependencies() {
  info_msg "Updating system packages..."
  sudo apt-get update || warn_msg "apt update returned non-zero exit code"
  sudo apt-get upgrade -y || warn_msg "apt upgrade returned non-zero exit code"

  info_msg "Installing essential system packages..."
  sudo apt-get install -y \
    software-properties-common curl git build-essential cmake \
    wget unzip sqlite3 libsqlite3-dev \
    || handle_error "System dependencies installation failed"

  success_msg "System dependencies installed"
}

# ---------------------------------------------------------
# 2. Install Python 3.11 and Related Libraries
# ---------------------------------------------------------
install_python311() {
  info_msg "Adding Python 3.11 repository..."
  sudo add-apt-repository -y ppa:deadsnakes/ppa >/dev/null 2>&1 || handle_error "Failed to add deadsnakes PPA"
  sudo apt-get update || handle_error "apt update failed after PPA add"

  info_msg "Installing Python 3.11 and required libraries..."
  sudo apt-get install -y \
    python3.11 python3.11-venv python3.11-dev \
    libasound2 libnss3 libnss3-dev libatk1.0-0 libatk-bridge2.0-0 libcups2 \
    libx11-xcb1 libxcomposite1 libxcursor1 libxdamage1 libxrandr2 libgbm1 \
    libpango-1.0-0 libgtk-3-0 libvpx-dev libevent-dev libopus0 \
    libgstreamer1.0-0 libgstreamer-plugins-base1.0-0 \
    libgstreamer-plugins-good1.0-0 libgstreamer-plugins-bad1.0-0 \
    libwebp-dev libharfbuzz-dev libsecret-1-dev libhyphen0 libflite1 \
    libgles2-mesa libgl1-mesa-dev libx264-dev \
    || handle_error "Could not install Python 3.11 and related libraries"
  success_msg "Python 3.11 and its libraries installed."
}

# ---------------------------------------------------------
# 3. Install Node.js 18.x and PM2
# ---------------------------------------------------------
install_pm2() {
  info_msg "Removing previous Node.js installations..."
  sudo apt-get purge -y 'nodejs*' 'npm*' 'libnode*' >/dev/null 2>&1 || true
  sudo rm -rf /etc/apt/sources.list.d/nodesource.list >/dev/null 2>&1 || true

  info_msg "Installing Node.js v${NODE_VERSION}..."
  curl -fsSL https://deb.nodesource.com/setup_${NODE_VERSION}.x | sudo -E bash - >/dev/null 2>&1 || handle_error "NodeSource setup failed"
  sudo apt-get install -y nodejs || handle_error "Node.js installation failed"

  info_msg "Installing PM2 globally..."
  sudo npm install -g pm2 >/dev/null 2>&1 || handle_error "PM2 installation failed"

  info_msg "Configuring PM2 startup..."
  sudo env PATH="$PATH:/usr/bin" pm2 startup systemd -u "$MINER_USER" --hp "$HOME" >/dev/null 2>&1 || warn_msg "PM2 startup configuration skipped"

  pm2 update &>/dev/null || true
  success_msg "Node.js v${NODE_VERSION} and PM2 installed"
}

# ---------------------------------------------------------
# 4. Virtual Environment Setup
# ---------------------------------------------------------
setup_virtualenv() {
  info_msg "Setting up Python virtual environment..."

  if [[ ! -d "$VENV_DIR" ]]; then
    python3.11 -m venv "$VENV_DIR" || handle_error "Failed to create virtual environment"
  fi

  # shellcheck source=/dev/null
  source "$VENV_DIR/bin/activate" || handle_error "Virtual environment activation failed"

  python_version=$(python -V 2>&1)
  echo "$python_version" | grep -q "3.11" || handle_error "Python 3.11 not active in virtual environment"
  success_msg "Virtual environment activated with $python_version"
}

# ---------------------------------------------------------
# 5. Python Dependencies
# ---------------------------------------------------------
install_python_deps() {
  info_msg "Upgrading pip, setuptools, and wheel..."
  pip install --no-cache-dir --upgrade pip setuptools==70.0.0 wheel || handle_error "Python build tool upgrade failed"

  info_msg "Installing Python project requirements..."
  pip install --no-cache-dir -r requirements.txt || handle_error "Python dependencies installation failed"

  success_msg "Python dependencies installed"
}

# ---------------------------------------------------------
# 6. Application Setup
# ---------------------------------------------------------
setup_application() {
  # Install autoppia_iwa_module if present
  if [[ -d "autoppia_iwa_module" ]]; then
    info_msg "Installing autoppia_iwa_module..."
    (cd autoppia_iwa_module && pip install -e . >/dev/null) || handle_error "autoppia_iwa_module installation failed"
  fi

<<<<<<< HEAD
# ---------------------------------------------------------
# 7. Install Bittensor library & CLI (v9.6.0)
# ---------------------------------------------------------
install_bittensor() {
  echo -e "\e[34m[INFO]\e[0m Installing Bittensor library and CLI v9.6.0..."
  pip install bittensor==9.6.0 bittensor-cli==9.4.2\
    || handle_error "Failed to install Bittensor library and/or CLI"
  success_msg "Bittensor 9.6.0 and CLI installed."
=======
  info_msg "Installing main application in editable mode..."
  pip install -e . || handle_error "Main application installation failed"

  info_msg "Installing Bittensor..."
  pip install --no-cache-dir bittensor==9.6.0 bittensor-cli==9.4.1 || handle_error "Bittensor installation failed"

  success_msg "Application and Bittensor installed"
>>>>>>> 0297f714
}

# ---------------------------------------------------------
# Main Execution Flow
# ---------------------------------------------------------
main() {
  install_system_dependencies
  install_python311
  install_pm2
  setup_virtualenv
  install_python_deps
  setup_application

  echo -e "\n${GREEN}[MINER READY]${NC} Setup completed successfully!"
  echo -e "To activate the environment, run: ${YELLOW}source ${VENV_DIR}/bin/activate${NC}"
}

main "$@"<|MERGE_RESOLUTION|>--- conflicted
+++ resolved
@@ -141,7 +141,15 @@
     (cd autoppia_iwa_module && pip install -e . >/dev/null) || handle_error "autoppia_iwa_module installation failed"
   fi
 
-<<<<<<< HEAD
+  info_msg "Installing main application in editable mode..."
+  pip install -e . || handle_error "Main application installation failed"
+
+  info_msg "Installing Bittensor..."
+  pip install --no-cache-dir bittensor==9.6.0 bittensor-cli==9.4.1 || handle_error "Bittensor installation failed"
+
+  success_msg "Application and Bittensor installed"
+}
+
 # ---------------------------------------------------------
 # 7. Install Bittensor library & CLI (v9.6.0)
 # ---------------------------------------------------------
@@ -150,19 +158,10 @@
   pip install bittensor==9.6.0 bittensor-cli==9.4.2\
     || handle_error "Failed to install Bittensor library and/or CLI"
   success_msg "Bittensor 9.6.0 and CLI installed."
-=======
-  info_msg "Installing main application in editable mode..."
-  pip install -e . || handle_error "Main application installation failed"
-
-  info_msg "Installing Bittensor..."
-  pip install --no-cache-dir bittensor==9.6.0 bittensor-cli==9.4.1 || handle_error "Bittensor installation failed"
-
-  success_msg "Application and Bittensor installed"
->>>>>>> 0297f714
 }
 
 # ---------------------------------------------------------
-# Main Execution Flow
+# Main execution flow
 # ---------------------------------------------------------
 main() {
   install_system_dependencies
