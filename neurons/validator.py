# autoppia_web_agents_subnet/validator/validator.py
from __future__ import annotations

import asyncio
import time
from typing import Dict
from urllib.parse import parse_qs, urlparse

import bittensor as bt
import numpy as np
from loguru import logger

from autoppia_web_agents_subnet import __version__
from autoppia_web_agents_subnet.base.validator import BaseValidatorNeuron
from autoppia_web_agents_subnet.bittensor_config import config
from autoppia_web_agents_subnet.validator.config import (
    EVAL_SCORE_WEIGHT,
    TIME_WEIGHT,
    ROUND_SIZE_EPOCHS,
    AVG_TASK_DURATION_SECONDS,
    SAFETY_BUFFER_EPOCHS,
    PROMPTS_PER_USECASE,
    PRE_GENERATED_TASKS,
    VALIDATOR_NAME,
    VALIDATOR_IMAGE,
    DZ_STARTING_BLOCK,
    MAX_MINER_AGENT_NAME_LENGTH,
    ENABLE_DISTRIBUTED_CONSENSUS,
    STOP_TASK_EVALUATION_AT_ROUND_FRACTION,
    FETCH_IPFS_VALIDATOR_PAYLOADS_AT_ROUND_FRACTION,
    SKIP_ROUND_IF_STARTED_AFTER_FRACTION,
    BURN_UID,
)
from autoppia_web_agents_subnet.validator.tasks import get_task_collection_interleaved, collect_task_solutions_and_execution_times
from autoppia_web_agents_subnet.validator.synapse_handlers import (
    send_start_round_synapse_to_miners,
    send_task_synapse_to_miners,
    send_feedback_synapse_to_miners,
)
from autoppia_web_agents_subnet.protocol import StartRoundSynapse, TaskSynapse
from autoppia_web_agents_subnet.validator.rewards import calculate_rewards_for_task, wta_rewards
from autoppia_web_agents_subnet.validator.eval import evaluate_task_solutions
from autoppia_web_agents_subnet.validator.models import TaskWithProject
from autoppia_web_agents_subnet.validator.round_manager import RoundManager
from autoppia_web_agents_subnet.validator.visualization.round_table import render_round_summary_table
from autoppia_web_agents_subnet.utils.logging import ColoredLogger
from rich.console import Console
from rich.table import Table
from rich import box
from autoppia_web_agents_subnet.platform.validator_mixin import ValidatorPlatformMixin
from autoppia_web_agents_subnet.platform.round_phases import RoundPhaseValidatorMixin
from autoppia_web_agents_subnet.validator.consensus import (
    publish_round_snapshot,
    aggregate_scores_from_commitments,
)
from autoppia_iwa.src.bootstrap import AppBootstrap


class Validator(RoundPhaseValidatorMixin, ValidatorPlatformMixin, BaseValidatorNeuron):
    def __init__(self, config=None):
        if not VALIDATOR_NAME or not VALIDATOR_IMAGE:
            bt.logging.error("VALIDATOR_NAME and VALIDATOR_IMAGE must be set in the environment before starting the validator.")
            raise SystemExit(1)

        super().__init__(config=config)

        # Configure IWA (loguru) logging level based on CLI flag
        try:
            from autoppia_iwa.src.bootstrap import AppBootstrap

            iwa_debug = False
            if hasattr(self.config, "iwa") and hasattr(self.config.iwa, "logging") and hasattr(self.config.iwa.logging, "debug"):
                iwa_debug = bool(self.config.iwa.logging.debug)
            AppBootstrap(debug=iwa_debug)
        except Exception:
            pass
        self.forward_count = 0
        self.last_rewards: np.ndarray | None = None
        self.last_round_responses: Dict[int, StartRoundSynapse] = {}
        self.version: str = __version__

        # Active miners (those who responded to StartRoundSynapse handshake)
        self.active_miner_uids: list[int] = []

        # Burn-on-round-1 guard to avoid repeated chain sets
        self._burn_applied: bool = False
        # Consensus sharing
        self._consensus_published: bool = False
        self._consensus_mid_fetched: bool = False
        self._agg_scores_cache: dict[int, float] | None = None
        # Track if final weights + IWAP finish_round were already sent this round
        self._finalized_this_round: bool = False

        # ⭐ Round system components
        self.round_manager = RoundManager(
            round_size_epochs=ROUND_SIZE_EPOCHS,
            avg_task_duration_seconds=AVG_TASK_DURATION_SECONDS,
            safety_buffer_epochs=SAFETY_BUFFER_EPOCHS,
            minimum_start_block=DZ_STARTING_BLOCK,
        )

        bt.logging.info("load_state()")
        self.load_state()

    def should_set_weights(self) -> bool:
        """
        Skip automatic burns before any round has produced scores.
        Allow the base logic to run only after we have non-zero weights.
        """
        scores = np.asarray(getattr(self, "scores", []), dtype=np.float32)
        if scores.size == 0 or not np.any(scores):
            bt.logging.debug("Skipping set_weights: no scored miners yet.")
            return False
        return super().should_set_weights()

    def _reset_consensus_state(self) -> None:
        """Clear cached consensus state so a fresh round can publish again."""
        self._consensus_published = False
        self._consensus_mid_fetched = False
        self._agg_scores_cache = None
        # Clear any cached commit metadata
        for attr in ("_consensus_commit_block", "_consensus_commit_cid"):
            if hasattr(self, attr):
                try:
                    setattr(self, attr, None)
                except Exception:
                    pass

    # ═══════════════════════════════════════════════════════════════════════════════
    # MAIN FORWARD LOOP - Round-based system
    # ═══════════════════════════════════════════════════════════════════════════════
    async def forward(self) -> None:
        """
        Execute the complete forward loop for the round.
        This forward spans the ENTIRE round (~24h):
        1. Pre-generates all tasks at the beginning
        2. Dynamic loop: sends tasks one by one based on time remaining
        3. Accumulates scores from all miners
        4. When finished, WAIT until target epoch
        5. Calculates averages, applies WTA, sets weights
        """
        # Get current block and prevent early round execution
<<<<<<< HEAD
        # Use subtensor height for real-time boundary checks to avoid stale metagraph heights
        try:
            current_block = int(self.subtensor.get_current_block())
        except Exception:
            # Fallback to metagraph height if subtensor fails, but this may be slightly stale
            current_block = int(self.metagraph.block.item())
=======
        # Use live chain height, not metagraph.block (which updates only on sync)
        current_block = self.block

        current_round_number: int | None = None
        try:
            current_round_number = await self.round_manager.calculate_round(current_block)
            if current_round_number is not None:
                setattr(self, "_current_round_number", int(current_round_number))
        except Exception as exc:
            bt.logging.debug(f"Unable to calculate current round number: {exc}")
            current_round_number = None

        if current_round_number is not None:
            bt.logging.info(f"🚀 Starting round-based forward (round {current_round_number})")
            try:
                ColoredLogger.info(f"🚦 Starting Round: {int(current_round_number)}", ColoredLogger.GREEN)
            except Exception:
                pass
        else:
            bt.logging.info("🚀 Starting round-based forward")
>>>>>>> 9076fc89

        if not self.round_manager.can_start_round(current_block):
            blocks_remaining = self.round_manager.blocks_until_allowed(current_block)
            seconds_remaining = blocks_remaining * self.round_manager.SECONDS_PER_BLOCK
            minutes_remaining = seconds_remaining / 60
            hours_remaining = minutes_remaining / 60

            # Calculate current epoch and target epoch
            current_epoch = current_block / 360
            target_epoch = DZ_STARTING_BLOCK / 360

            eta = f"~{hours_remaining:.1f}h" if hours_remaining >= 1 else f"~{minutes_remaining:.0f}m"
            bt.logging.warning(f"🔒 Locked until block {DZ_STARTING_BLOCK:,} (epoch {target_epoch:.2f}) | " f"now {current_block:,} (epoch {current_epoch:.2f}) | ETA {eta}")

            # Sleep for a bounded interval to re-check later without busy-waiting.
            wait_seconds = min(max(seconds_remaining, 30), 600)
            bt.logging.warning(f"💤 Rechecking in {wait_seconds:.0f}s...")

            await asyncio.sleep(wait_seconds)
            return

        # Skip early boundaries verification to avoid duplicate sync logs.

        # Log configuration summary
        self.round_manager.log_calculation_summary()

        # Round status snapshot before generation/resume
        try:
            boundaries_preview = self.round_manager.get_round_boundaries(current_block, log_debug=False)
            current_epoch_preview = self.round_manager.block_to_epoch(current_block)
            round_number_preview = await self.round_manager.calculate_round(current_block)
            blocks_to_target = max(boundaries_preview["target_block"] - current_block, 0)
            minutes_to_target = (blocks_to_target * self.round_manager.SECONDS_PER_BLOCK) / 60
            epochs_to_target = max(boundaries_preview["target_epoch"] - current_epoch_preview, 0.0)
            bt.logging.info(
                ("Round status | round={round} | epoch {cur:.2f}/{target:.2f} | " "epochs_to_next={ep:.2f} | minutes_to_next={mins:.1f}").format(
                    round=round_number_preview,
                    cur=current_epoch_preview,
                    target=boundaries_preview["target_epoch"],
                    ep=epochs_to_target,
                    mins=minutes_to_target,
                )
            )

            # Removed: Round 1 burn-all override
        except Exception as e:
            bt.logging.debug(f"Round status preview failed: {e}")

        # ═══════════════════════════════════════════════════════
        # PRE-GENERATION: Generate all tasks at the beginning
        # ═══════════════════════════════════════════════════════
        # Mark that this validator has started its first round
        try:
            self.forward_count = int(getattr(self, "forward_count", 0)) + 1
        except Exception:
            self.forward_count = 1
        # Pre-generation start; omit noisy log on every forward start

        pre_generation_start = time.time()
        all_tasks: list[TaskWithProject] = []

        # Try to resume from previous round state
        resumed = False
        state = self._load_round_state(current_block=current_block)
        if state and state.get("validator_round_id"):
            try:
                cached = list(getattr(self, "_all_tasks_cache", []) or [])
                if cached:
                    all_tasks.extend(cached)
                if all_tasks:
                    self.current_round_id = state["validator_round_id"]
                    resumed = True
                    bt.logging.info(f"♻️ Resumed {len(all_tasks)} tasks; validator_round_id={self.current_round_id}")
                else:
                    bt.logging.warning("Resume checkpoint had 0 tasks; generating new tasks.")
            except Exception as e:
                bt.logging.warning(f"Resume failed to restore tasks from checkpoint: {e}")
                # fall through to fresh generation

        # Emit a concise decision line for resume diagnostics
        try:
            info = getattr(self, "_last_resume_info", None) or {"status": "unknown"}
            if resumed:
                bt.logging.info(f"Resume decision: used prior state ({info})")
            else:
                bt.logging.info(f"Resume decision: fresh start ({info})")
        except Exception:
            pass

        if not resumed:
            try:
                self._reset_iwap_round_state()
            except Exception:
                self._reset_consensus_state()

        # Early round header with identifiers for clear traceability
        try:
            # Compute round number at current block
            round_header_block = current_block
            round_number_header = await self.round_manager.calculate_round(round_header_block)

            # Prefer resumed validator_round_id when available; otherwise, show the planned ID
            planned_round_id = None
            try:
                planned_round_id = self._generate_validator_round_id(current_block=round_header_block)
            except Exception:
                planned_round_id = None

            rid = getattr(self, "current_round_id", None) or planned_round_id or "<unknown>"

            # Validator identity (uid + hotkey short)
            uid = getattr(self, "uid", None)
            hotkey = getattr(getattr(self, "wallet", None), "hotkey", None)
            hk = getattr(hotkey, "ss58_address", None) or "<unknown>"
            hk_short = f"{hk[:8]}...{hk[-8:]}" if isinstance(hk, str) and len(hk) > 20 else hk

            # Optional human-readable validator name from config
            vname = VALIDATOR_NAME or "<unnamed>"

            bt.logging.info(
                ("🏁 Round header | round={round} | validator_uid={uid} | hotkey={hk} | " "validator_round_id={rid} | resumed={resumed} | name={vname}").format(
                    round=round_number_header,
                    uid=uid,
                    hk=hk_short,
                    rid=rid,
                    resumed=bool(resumed),
                    vname=vname,
                )
            )
        except Exception as e:
            bt.logging.debug(f"Round header logging failed: {e}")

        # Guard: if this is a fresh start and the current round is already too far
        # progressed, skip this round and wait for the next boundary.
        try:
            if not resumed:
                frac = float(self.round_manager.fraction_elapsed(current_block))
                bounds = self.round_manager.get_round_boundaries(current_block, log_debug=False)
                blocks_to_target = max(bounds["target_block"] - current_block, 0)
                # If we're exactly at the previous boundary (0 blocks remaining), treat as new round start (do not skip)
                at_boundary = blocks_to_target == 0
                if (not at_boundary) and (frac >= float(SKIP_ROUND_IF_STARTED_AFTER_FRACTION)):
                    minutes_remaining = (blocks_to_target * self.round_manager.SECONDS_PER_BLOCK) / 60
                    ColoredLogger.warning(
                        (f"⏭️ Fresh start late in round: {frac * 100:.1f}% >= " f"{float(SKIP_ROUND_IF_STARTED_AFTER_FRACTION) * 100:.0f}% — skipping to next round"),
                        ColoredLogger.YELLOW,
                    )
                    ColoredLogger.info(
                        f"   Waiting ~{minutes_remaining:.1f}m to next boundary...",
                        ColoredLogger.YELLOW,
                    )
                    # Wait until next target epoch without touching IWAP or round state
                    await self._wait_until_next_round_boundary()
                    return
        except Exception:
            # Never block the loop on this guard
            pass

        if not resumed:
            # Fresh generation path
            tasks_generated = 0
            while tasks_generated < PRE_GENERATED_TASKS:
                batch_start = time.time()

                batch_tasks = await get_task_collection_interleaved(prompts_per_use_case=PROMPTS_PER_USECASE)

                remaining = PRE_GENERATED_TASKS - tasks_generated
                tasks_to_add = batch_tasks[:remaining]
                all_tasks.extend(tasks_to_add)
                tasks_generated += len(tasks_to_add)

                batch_elapsed = time.time() - batch_start
                bt.logging.debug(f"Generated batch: {len(tasks_to_add)} in {batch_elapsed:.1f}s " f"(total {tasks_generated}/{PRE_GENERATED_TASKS})")

            self.current_round_id = self._generate_validator_round_id(current_block=current_block)
            self.round_start_timestamp = pre_generation_start
            # Save initial state with tasks for crash-resume
            try:
                self._save_round_state(tasks=all_tasks)
            except Exception:
                pass

        # Build IWAP tasks from TaskWithProject list
        self.current_round_tasks = self._build_iwap_tasks(
            validator_round_id=self.current_round_id,
            tasks=all_tasks,
        )

        pre_generation_elapsed = time.time() - pre_generation_start
        bt.logging.info(f"✅ Task list ready: {len(all_tasks)} tasks in {pre_generation_elapsed:.1f}s (resumed={resumed})")

        # ═══════════════════════════════════════════════════════
        # START ROUND HANDSHAKE: Send StartRoundSynapse ONCE
        # ═══════════════════════════════════════════════════════

        # Initialize new round in RoundManager (logs sync math once)
        self.round_manager.start_new_round(current_block)
        # New round: ensure finalize flag is reset
        self._finalized_this_round = False
        boundaries = self.round_manager.get_current_boundaries()
        # If not resuming, reset ephemeral structures; if resuming, keep loaded ones
        if not resumed:
            self.round_handshake_payloads = {}
            self.current_agent_runs = {}
            self.current_miner_snapshots = {}
            self.agent_run_accumulators = {}
            # Reset handshake flag for new round
            self._phases["handshake_sent"] = False

        # Send StartRoundSynapse to all miners ONCE at the beginning
        try:
            # Check if we already sent handshake in this round (via checkpoint)
            # Use phase flag to track if handshake was sent, not the presence of responses
            has_prior_handshake = resumed and self._phases.get("handshake_sent", False)

            handshake_responses = []

            if has_prior_handshake:
                # We already sent handshake before crash, use saved state
                ColoredLogger.info(
                    f"🤝 Handshake: using saved state (active_miners={len(self.active_miner_uids)}, already sent before restart)",
                    ColoredLogger.CYAN,
                )
                # Skip sending synapse; use saved state
                pass
            else:
                # First time sending handshake in this round - BUILD AND SEND
                ColoredLogger.info(f"🤝 Handshake: sending to {len(self.metagraph.uids)} miners...", ColoredLogger.CYAN)

                # Build parallel lists of UIDs and axons to preserve mapping
                all_uids = list(range(len(self.metagraph.uids)))
                all_axons = [self.metagraph.axons[uid] for uid in all_uids]
                start_synapse = StartRoundSynapse(
                    version=self.version,
                    round_id=self.current_round_id or f"round_{boundaries['round_start_epoch']}",
                    validator_id=str(self.uid),
                    total_prompts=len(all_tasks),
                    prompts_per_use_case=PROMPTS_PER_USECASE,
                    note=f"Starting round at epoch {boundaries['round_start_epoch']}",
                )

                # 🔍 DEBUG: Show exactly what we're sending
                bt.logging.debug("=" * 80)
                bt.logging.debug("StartRoundSynapse content:")
                bt.logging.debug(f"  - version: {start_synapse.version}")
                bt.logging.debug(f"  - round_id: {start_synapse.round_id}")
                bt.logging.debug(f"  - validator_id: {start_synapse.validator_id}")
                bt.logging.debug(f"  - total_prompts: {start_synapse.total_prompts}")
                bt.logging.debug(f"  - prompts_per_use_case: {start_synapse.prompts_per_use_case}")
                bt.logging.debug(f"  - note: {start_synapse.note}")
                bt.logging.debug(f"  - has_rl: {getattr(start_synapse, 'has_rl', 'NOT_SET')}")
                bt.logging.debug(f"  - Sending to {len(all_axons)} miners")
                bt.logging.debug("=" * 80)

                handshake_responses = await send_start_round_synapse_to_miners(
                    validator=self,
                    miner_axons=all_axons,
                    start_synapse=start_synapse,
                    timeout=60,
                )

            # Filter and save UIDs of miners who responded successfully (normalize metadata)
            if not resumed:
                self.active_miner_uids = []

            def _normalized_optional(value):
                if value is None:
                    return None
                text = str(value).strip()
                return text or None

            def _truncate_agent_name(name: str) -> str:
                if MAX_MINER_AGENT_NAME_LENGTH and len(name) > MAX_MINER_AGENT_NAME_LENGTH:
                    bt.logging.debug(f"Truncating agent name '{name}' to {MAX_MINER_AGENT_NAME_LENGTH} characters.")
                    return name[:MAX_MINER_AGENT_NAME_LENGTH]
                return name

            # Filter successful responses - collect data without spamming logs
            successful_miners = []
            miner_status_map = {}  # UID -> response data

            for i, response in enumerate(handshake_responses):
                if i >= len(all_axons):
                    continue

                mapped_uid = all_uids[i]

                # Track all miners (successful or not)
                miner_status_map[mapped_uid] = {
                    "response": response,
                    "success": False,
                    "agent_name": None,
                    "version": None,
                    "hotkey": self.metagraph.hotkeys[mapped_uid][:12] + "..." if mapped_uid < len(self.metagraph.hotkeys) else "N/A",
                }

                if not response:
                    continue

                status_code = getattr(getattr(response, "dendrite", None), "status_code", None)
                status_numeric: int | None = None
                if status_code is not None:
                    try:
                        status_numeric = int(status_code)
                    except (TypeError, ValueError):
                        status_numeric = None
                if status_numeric is not None and status_numeric >= 400:
                    continue

                agent_name_raw = getattr(response, "agent_name", None)
                agent_name = _normalized_optional(agent_name_raw)
                if not agent_name:
                    continue

                agent_name = _truncate_agent_name(agent_name)
                response.agent_name = agent_name
                response.agent_image = _normalized_optional(getattr(response, "agent_image", None))
                response.github_url = _normalized_optional(getattr(response, "github_url", None))
                agent_version = _normalized_optional(getattr(response, "agent_version", None))
                if agent_version is not None:
                    response.agent_version = agent_version

                self.round_handshake_payloads[mapped_uid] = response
                self.active_miner_uids.append(mapped_uid)

                # Update status map
                miner_status_map[mapped_uid].update({"success": True, "agent_name": agent_name, "version": getattr(response, "agent_version", "N/A")})

                # Collect for backward compatibility
                successful_miners.append(
                    {
                        "uid": mapped_uid,
                        "agent": agent_name,
                        "version": getattr(response, "agent_version", "N/A"),
                        "rl": "Yes" if getattr(response, "has_rl", False) else "No",
                        "hotkey": miner_status_map[mapped_uid]["hotkey"],
                    }
                )

            # Display results in a Rich table (always show if we have miner data)
            if miner_status_map:
                try:
                    console = Console()
                    table = Table(
                        title=f"[bold magenta]🤝 Handshake Results - {len(self.active_miner_uids)}/{len(all_axons)} Miners Responded[/bold magenta]",
                        box=box.ROUNDED,
                        show_header=True,
                        header_style="bold cyan",
                        title_style="bold magenta",
                        expand=False,
                    )

                    table.add_column("Status", justify="center", style="bold", width=8)
                    table.add_column("UID", justify="right", style="cyan", width=6)
                    table.add_column("Agent Name", justify="left", style="white", width=25)
                    table.add_column("Version", justify="center", style="yellow", width=12)
                    table.add_column("Hotkey", justify="left", style="blue", width=18)

                    # Sort by UID
                    sorted_uids = sorted(miner_status_map.keys())

                    # Add ALL miners (no limit)
                    for idx, uid in enumerate(sorted_uids):
                        miner = miner_status_map[uid]

                        if miner["success"]:
                            status_icon = "[bold green]✅[/bold green]"
                            agent_name = miner["agent_name"] or "N/A"
                            version = miner["version"] or "N/A"
                            style = None
                        else:
                            status_icon = "[bold red]❌[/bold red]"
                            agent_name = "[dim]N/A[/dim]"
                            version = "[dim]N/A[/dim]"
                            style = "dim"

                        table.add_row(status_icon, str(uid), agent_name, version, miner["hotkey"], style=style)

                    console.print(table)
                    console.print()
                except Exception as e:
                    bt.logging.warning(f"Failed to render handshake table: {e}")

            # Log results only if we actually sent the handshake (not when using saved state)
            if not has_prior_handshake:
                if self.active_miner_uids:
                    ColoredLogger.success(
                        f"✅ Handshake sent: {len(self.active_miner_uids)}/{len(all_axons)} miners responded",
                        ColoredLogger.GREEN,
                    )
                else:
                    ColoredLogger.warning(f"⚠️ Handshake sent: 0/{len(all_axons)} miners responded", ColoredLogger.YELLOW)

            # Mark that handshake was sent (for resume logic)
            # This flag prevents re-sending handshake after restart, regardless of responses
            # Only mark if we actually sent it (not if we skipped due to prior handshake)
            if not has_prior_handshake:
                self._phases["handshake_sent"] = True

            # Persist handshake state for resume
            try:
                self._save_round_state()
            except Exception:
                pass

        except Exception as e:
            bt.logging.error(f"StartRoundSynapse handshake failed: {e}")
            # Do NOT silently use all miners; skip task execution if no handshake
            self.active_miner_uids = []
            bt.logging.warning("No miners will be used this round due to handshake failure.")

        # Early audit log of round info
        round_number = await self.round_manager.calculate_round(current_block)
        start_epoch = boundaries["round_start_epoch"]
        target_epoch = boundaries["target_epoch"]
        total_blocks = boundaries["target_block"] - boundaries["round_start_block"]
        blocks_remaining = boundaries["target_block"] - current_block
        minutes_remaining = (blocks_remaining * self.round_manager.SECONDS_PER_BLOCK) / 60

        from autoppia_web_agents_subnet.utils.log_colors import round_details_tag

        bt.logging.info("=" * 100)
        bt.logging.info(round_details_tag(f"🚀 ROUND START"))
        bt.logging.info(round_details_tag(f"Round Number: {round_number}"))
        bt.logging.info(round_details_tag(f"Validator Round ID: {self.current_round_id}"))
        bt.logging.info(round_details_tag(f"Start Block: {current_block:,}"))
        bt.logging.info(round_details_tag(f"Start Epoch: {start_epoch:.2f}"))
        bt.logging.info(round_details_tag(f"Target Epoch: {target_epoch:.2f}"))
        bt.logging.info(round_details_tag(f"Duration: ~{minutes_remaining:.1f} minutes"))
        bt.logging.info(round_details_tag(f"Total Blocks: {total_blocks}"))
        bt.logging.info(round_details_tag(f"Tasks to Execute: {len(all_tasks)}"))
        bt.logging.info(round_details_tag(f"Stop Evaluation at: {STOP_TASK_EVALUATION_AT_ROUND_FRACTION:.0%}"))
        bt.logging.info(round_details_tag(f"Fetch Commits at: {FETCH_IPFS_VALIDATOR_PAYLOADS_AT_ROUND_FRACTION:.0%}"))
        bt.logging.info("=" * 100)

        # If no miners are active, skip task loop and finish round gracefully
        if not self.active_miner_uids:
            ColoredLogger.warning("⚠️ No active miners after handshake; skipping tasks and finalizing round.", ColoredLogger.YELLOW)
            await self._calculate_final_weights(0)
            return

        await self._iwap_start_round(current_block=current_block, n_tasks=len(all_tasks))

        # If resuming and we have prior evaluations, rebuild accumulators and round aggregates
        if resumed and getattr(self, "_eval_records", None):
            ColoredLogger.info(
                f"♻️ Resume: rebuilding accumulators from {len(self._eval_records)} evaluations",
                ColoredLogger.CYAN,
            )
            # Ensure round_manager has been initialized with this round
            try:
                self._rebuild_from_saved_evaluations()
                ColoredLogger.success("✅ Resume: accumulators restored", ColoredLogger.GREEN)
            except Exception as e:
                bt.logging.warning(f"Resume rebuild failed: {e}")

        # ═══════════════════════════════════════════════════════
        # DYNAMIC LOOP: Execute tasks one by one based on time
        # ═══════════════════════════════════════════════════════
        ColoredLogger.info("🔄 Starting dynamic task execution", ColoredLogger.MAGENTA)

        task_index = 0
        tasks_completed = 0

        # Dynamic loop: consume pre-generated tasks and check AFTER evaluating
        while task_index < len(all_tasks):
            # Always use live chain height to avoid stale epoch math
            current_block = self.block
            current_epoch = self.round_manager.block_to_epoch(current_block)
            boundaries = self.round_manager.get_current_boundaries()
            wait_info = self.round_manager.get_wait_info(current_block)

            ColoredLogger.info(
                f"📍 Task {task_index + 1}/{len(all_tasks)} | " f"epoch {current_epoch:.2f}/{boundaries['target_epoch']} | " f"remaining {wait_info['minutes_remaining']:.1f}m",
                ColoredLogger.CYAN,
            )

            # Resume optimization: if every active miner already completed this task, skip re-sending
            try:
                # Find the IWAP task_id for this index (sequence)
                target_task_id = None
                for _tid, _payload in (self.current_round_tasks or {}).items():
                    if getattr(_payload, "sequence", None) == task_index:
                        target_task_id = _tid
                        break
                if target_task_id is None:
                    # Fallback to Task object's id if present
                    target_task_id = getattr(all_tasks[task_index].task, "id", None)

                if target_task_id is not None and getattr(self, "_completed_pairs", None) is not None and self.active_miner_uids:
                    all_done = all((uid, target_task_id) in self._completed_pairs for uid in self.active_miner_uids)  # type: ignore[attr-defined]
                    if all_done:
                        ColoredLogger.info(
                            f"⏭️ Skipping task {task_index + 1}: already completed by all active miners",
                            ColoredLogger.YELLOW,
                        )
                        tasks_completed += 1
                        task_index += 1
                        continue
            except Exception:
                # Never block the round on resume optimizations
                pass

            # Execute single task
            task_sent = await self._send_task_and_evaluate(all_tasks[task_index], task_index)
            if task_sent:
                tasks_completed += 1
            task_index += 1

            # Persist checkpoint after each task iteration (covers any missed per-miner writes)
            try:
                self.state_manager.save_checkpoint()
            except Exception:
                pass

            # Dynamic check: should we send another task?
            # Refresh block height after evaluation to get an accurate time window
            # Refresh block height after evaluation to get an accurate time window
            current_block = self.block
            # Compute fractional progress for reserved-window stop
            try:
                boundaries_now = self.round_manager.get_round_boundaries(current_block, log_debug=False)
                rsb = boundaries_now["round_start_block"]
                tb = boundaries_now["target_block"]
                bt_total = max(tb - rsb, 1)
                bt_done = max(current_block - rsb, 0)
                progress_frac = min(max(bt_done / bt_total, 0.0), 1.0)
            except Exception:
                progress_frac = 0.0

            # Early finalize window: fetch aggregated scores, set weights and finish_round
            if (not self._finalized_this_round) and (progress_frac >= float(FETCH_IPFS_VALIDATOR_PAYLOADS_AT_ROUND_FRACTION)):
                ColoredLogger.info(
                    f"⏳ Finalizing early at {FETCH_IPFS_VALIDATOR_PAYLOADS_AT_ROUND_FRACTION:.0%} to avoid boundary issues",
                    ColoredLogger.PURPLE,
                )
                try:
                    await self._calculate_final_weights(tasks_completed)
                    self._finalized_this_round = True
                except Exception as e:
                    bt.logging.warning(f"Early finalize failed; will retry later: {e}")
                # Stop scheduling more tasks; wait for boundary afterwards
                break
            if ENABLE_DISTRIBUTED_CONSENSUS and (not self._finalized_this_round) and (not self._consensus_published) and (progress_frac >= float(STOP_TASK_EVALUATION_AT_ROUND_FRACTION)):
                ColoredLogger.error("\n" + "=" * 80, ColoredLogger.RED)
                ColoredLogger.error(
                    f"🛑🛑🛑 STOP FRACTION REACHED: {STOP_TASK_EVALUATION_AT_ROUND_FRACTION:.0%} 🛑🛑🛑",
                    ColoredLogger.RED,
                )
                ColoredLogger.error(
                    f"📤📤📤 PUBLISHING TO IPFS NOW WITH {tasks_completed} TASKS 📤📤📤",
                    ColoredLogger.RED,
                )
                ColoredLogger.error(
                    f"⏸️⏸️⏸️  HALTING ALL TASK EXECUTION ⏸️⏸️⏸️",
                    ColoredLogger.RED,
                )
                ColoredLogger.error("=" * 80 + "\n", ColoredLogger.RED)
                # Additional structured consensus logs (no logic change)
                try:
                    from autoppia_web_agents_subnet.utils.log_colors import consensus_tag
                    bt.logging.info("=" * 80)
                    bt.logging.info(consensus_tag(f"🛑 STOP EVAL @ {STOP_TASK_EVALUATION_AT_ROUND_FRACTION:.0%}"))
                    bt.logging.info(consensus_tag(f"Progress: {progress_frac:.2f}"))
                    bt.logging.info(consensus_tag(f"Current Block: {current_block:,}"))
                    bt.logging.info(consensus_tag(f"Blocks Done/Total: {bt_done}/{bt_total}"))
                    bt.logging.info(consensus_tag(f"Tasks Completed: {tasks_completed}"))
                    bt.logging.info(consensus_tag("Publishing to IPFS now..."))
                    bt.logging.info("=" * 80)
                except Exception:
                    pass
                try:
                    round_number = await self.round_manager.calculate_round(current_block)
                    st = await self._get_async_subtensor()

                    cid = await publish_round_snapshot(
                        validator=self,
                        st=st,
                        round_number=round_number,
                        tasks_completed=tasks_completed,
                    )

                    self._consensus_published = True
                    if cid:
                        bt.logging.success(f"[CONSENSUS] ✅ IPFS publish complete - CID: {cid}")
                    else:
                        bt.logging.warning(f"[CONSENSUS] ⚠️ IPFS publish returned no CID")
                except Exception as e:
                    bt.logging.error("=" * 80)
                    bt.logging.error(f"[CONSENSUS] ❌ IPFS publish failed | Error: {type(e).__name__}: {e}")
                    import traceback

                    bt.logging.error(f"[CONSENSUS] Traceback:\n{traceback.format_exc()}")
                    bt.logging.error("=" * 80)
                if not self._finalized_this_round:
                    bt.logging.info("[CONSENSUS] Finalizing immediately after consensus publish window")
                    try:
                        await self._calculate_final_weights(tasks_completed)
                        self._finalized_this_round = True
                    except Exception as e:
                        bt.logging.warning(f"Immediate finalize failed; will retry later: {e}")
                break
            if not self.round_manager.should_send_next_task(current_block):
                ColoredLogger.warning(
                    "🛑 Stopping task execution: safety buffer reached",
                    ColoredLogger.YELLOW,
                )
                ColoredLogger.info(
                    f"   epoch={current_epoch:.2f}, remaining={wait_info['seconds_remaining']:.0f}s, " f"buffer={SAFETY_BUFFER_EPOCHS} epochs, tasks={tasks_completed}/{len(all_tasks)}",
                    ColoredLogger.YELLOW,
                )
                try:
                    # Provide explicit context about what the target is (end-of-round)
                    bounds_ctx = self.round_manager.get_round_boundaries(current_block, log_debug=False)
                    target_epoch_ctx = bounds_ctx["target_epoch"]
                    target_block_ctx = bounds_ctx["target_block"]
                    round_no_ctx = await self.round_manager.calculate_round(current_block)
                    ColoredLogger.info(
                        (f"   Waiting for end-of-round target epoch to set weights | " f"round={round_no_ctx} | target_epoch={target_epoch_ctx:.2f} | target_block={target_block_ctx}"),
                        ColoredLogger.YELLOW,
                    )
                except Exception:
                    ColoredLogger.info("   Waiting for end-of-round target epoch to set weights", ColoredLogger.YELLOW)
                # Save state just before entering wait phase
                try:
                    self.state_manager.save_checkpoint()
                except Exception:
                    pass
                # Try to publish commitments if sharing and not yet published and not already finalized.
                if ENABLE_DISTRIBUTED_CONSENSUS and (not self._consensus_published) and (not self._finalized_this_round):
                    try:
                        bt.logging.info(f"[CONSENSUS] Safety buffer reached - publishing to IPFS with {tasks_completed} tasks")
                        round_number = await self.round_manager.calculate_round(current_block)
                        st = await self._get_async_subtensor()
                        cid = await publish_round_snapshot(
                            validator=self,
                            st=st,
                            round_number=round_number,
                            tasks_completed=tasks_completed,
                        )
                        if cid:
                            self._consensus_published = True
                        else:
                            bt.logging.warning("Consensus publish returned no CID; will retry later if window allows.")
                        try:
                            self.state_manager.save_checkpoint()
                        except Exception:
                            pass
                    except Exception as e:
                        bt.logging.error("=" * 80)
                        bt.logging.error(f"[CONSENSUS] ❌ IPFS publish failed | Error: {type(e).__name__}: {e}")
                        import traceback

                        bt.logging.error(f"[CONSENSUS] Traceback:\n{traceback.format_exc()}")
                        bt.logging.error("=" * 80)
                if not self._finalized_this_round:
                    bt.logging.info("[CONSENSUS] Finalizing immediately after safety-buffer publish")
                    try:
                        await self._calculate_final_weights(tasks_completed)
                        self._finalized_this_round = True
                    except Exception as e:
                        bt.logging.warning(f"Immediate finalize failed; will retry later: {e}")
                break

        # ═══════════════════════════════════════════════════════
        # PUBLISH IF NOT DONE YET
        # If we completed all tasks before reaching 50%, publish NOW
        # This ensures round_number and validator_round_id match
        # ═══════════════════════════════════════════════════════
        if ENABLE_DISTRIBUTED_CONSENSUS and (not self._consensus_published) and (not self._finalized_this_round):
            ColoredLogger.error("\n" + "=" * 80, ColoredLogger.RED)
            ColoredLogger.error(
                f"📤📤📤 ALL TASKS DONE - PUBLISHING TO IPFS NOW 📤📤📤",
                ColoredLogger.RED,
            )
            ColoredLogger.error(
                f"📦 Tasks completed: {tasks_completed}/{len(all_tasks)}",
                ColoredLogger.RED,
            )
            ColoredLogger.error("=" * 80 + "\n", ColoredLogger.RED)
            # Additional structured consensus logs (no logic change)
            try:
                from autoppia_web_agents_subnet.utils.log_colors import consensus_tag
                bt.logging.info("=" * 80)
                bt.logging.info(consensus_tag(f"All tasks done ({tasks_completed}/{len(all_tasks)}) - Publishing to IPFS now..."))
                bt.logging.info("=" * 80)
            except Exception:
                pass
            try:
                current_block = self.block
                round_number = await self.round_manager.calculate_round(current_block)
                st = await self._get_async_subtensor()
                cid = await publish_round_snapshot(
                    validator=self,
                    st=st,
                    round_number=round_number,
                    tasks_completed=tasks_completed,
                )
                if cid:
                    self._consensus_published = True
                else:
                    bt.logging.warning("Consensus publish returned no CID; will retry later if window allows.")
            except Exception as e:
                bt.logging.error("=" * 80)
                bt.logging.error(f"[CONSENSUS] ❌ IPFS publish failed | Error: {type(e).__name__}: {e}")
                import traceback

                bt.logging.error(f"[CONSENSUS] Traceback:\n{traceback.format_exc()}")
                bt.logging.error("=" * 80)
            if not self._finalized_this_round:
                bt.logging.info("[CONSENSUS] Finalizing immediately after all-tasks completion publish")
                try:
                    await self._calculate_final_weights(tasks_completed)
                    self._finalized_this_round = True
                except Exception as e:
                    bt.logging.warning(f"Immediate finalize failed; will retry later: {e}")

        # ═══════════════════════════════════════════════════════
        # WAIT FOR TARGET EPOCH: Wait until the round ends
        # Always wait (for IPFS propagation and consensus), even if all tasks done
        # ═══════════════════════════════════════════════════════
        # Ensure we persist the checkpoint right before the wait window
        try:
            self.state_manager.save_checkpoint()
        except Exception:
            pass
        # Actively wait until the fixed end-of-round boundary before finalizing
        try:
            await self._wait_until_next_round_boundary()
        except Exception as e:
            bt.logging.warning(f"Wait-until-boundary failed, proceeding to finalize: {e}")

        # ═══════════════════════════════════════════════════════
        # FINAL WEIGHTS (fallback): If not done early, finalize now
        # ═══════════════════════════════════════════════════════
        if not self._finalized_this_round:
            await self._calculate_final_weights(tasks_completed)
            self._finalized_this_round = True
        else:
            ColoredLogger.info("✅ Weights already finalized earlier; skipping.", ColoredLogger.GREEN)

    # ═══════════════════════════════════════════════════════════════════════════════
    # TASK EXECUTION HELPERS
    # ═══════════════════════════════════════════════════════════════════════════════
    async def _send_task_and_evaluate(self, task_item: TaskWithProject, task_index: int) -> bool:
        """Execute a single task and accumulate results"""
        project = task_item.project
        task = task_item.task

        try:

            # Guard: if no active miners responded to handshake, skip task
            if not self.active_miner_uids:
                ColoredLogger.warning("⚠️ No active miners responded to handshake; skipping task send.", ColoredLogger.YELLOW)
                return False

            active_axons = [self.metagraph.axons[uid] for uid in self.active_miner_uids]

            # Capture task metadata to forward to miners
            seed: int | None = getattr(task, "_seed_value", None)
            if seed is None and isinstance(getattr(task, "url", None), str):
                try:
                    parsed = urlparse(task.url)
                    query = parse_qs(parsed.query)
                    raw_seed = query.get("seed", [None])[0]
                    seed = int(str(raw_seed)) if raw_seed is not None else None
                except (ValueError, TypeError):
                    seed = None

            web_project_name = getattr(project, "name", None)

            # 🔍 Show task details in Rich table
            try:
                console = Console()
                task_table = Table(
                    title=f"[bold cyan]📋 Task {task_index + 1}/{len(self.current_round_tasks)}[/bold cyan]",
                    box=box.DOUBLE,
                    show_header=True,
                    header_style="bold yellow",
                    expand=False,
                )

                task_table.add_column("Field", justify="left", style="cyan", width=12)
                task_table.add_column("Value", justify="left", style="white", no_wrap=False)

                # Project
                task_table.add_row("📦 Project", f"[magenta]{web_project_name}[/magenta]")

                # URL
                task_url_display = project.frontend_url
                if seed is not None:
                    separator = "&" if "?" in task_url_display else "?"
                    task_url_display = f"{task_url_display}{separator}seed={seed}"
                task_table.add_row("🌐 URL", f"[blue]{task_url_display}[/blue]")

                # Prompt
                task_table.add_row("📝 Prompt", f"[white]{task.prompt}[/white]")

                # Tests - Show full details including criteria
                tests_count = len(task.tests) if task.tests else 0
                tests_info = []
                if task.tests:
                    for test_idx, test in enumerate(task.tests, 1):
                        test_lines = [f"[yellow]{test_idx}. {test.type}[/yellow]: {test.description}"]

                        # Add event name if available
                        if hasattr(test, "event_name"):
                            test_lines.append(f"   Event: [cyan]{test.event_name}[/cyan]")

                        # Add criteria details
                        if hasattr(test, "event_criteria") and test.event_criteria:
                            import json

                            criteria_str = json.dumps(test.event_criteria, indent=2)
                            test_lines.append(f"   Criteria: [dim]{criteria_str}[/dim]")

                        tests_info.append("\n".join(test_lines))
                    tests_str = "\n\n".join(tests_info)
                else:
                    tests_str = "[dim]No tests[/dim]"
                task_table.add_row(f"🧪 Tests ({tests_count})", tests_str)

                console.print()
                console.print(task_table)
                console.print()

            except Exception as e:
                bt.logging.warning(f"Failed to render task table: {e}")
                # Fallback to simple log
                ColoredLogger.debug(f"Task {task_index + 1}: {task.prompt[:100]}...", ColoredLogger.CYAN)

            # Create TaskSynapse with the actual task
            # 🔧 FIX: Include seed in URL if available
            task_url = project.frontend_url
            if seed is not None:
                separator = "&" if "?" in task_url else "?"
                task_url = f"{task_url}{separator}seed={seed}"

            task_synapse = TaskSynapse(
                version=self.version,
                prompt=task.prompt,
                url=task_url,  # URL with seed included
                screenshot=None,  # Optional: could add screenshot support
                seed=seed,  # Also send seed separately for debugging
                web_project_name=web_project_name,
            )

            # Send task to miners
            responses = await send_task_synapse_to_miners(
                validator=self,
                miner_axons=active_axons,
                task_synapse=task_synapse,
                timeout=120,
            )

            # Process responses and calculate rewards
            task_solutions, execution_times = collect_task_solutions_and_execution_times(
                task=task,
                responses=responses,
                miner_uids=list(self.active_miner_uids),
            )

            # Group miners by identical solutions (same actions)
            import hashlib

            solution_groups = {}  # hash -> {'uids': [list], 'solution': solution, 'results': [list]}

            for i, (uid, solution) in enumerate(zip(self.active_miner_uids, task_solutions)):
                # Create hash of actions to group identical solutions
                if solution and solution.actions:
                    # Create a simple string representation for hashing (avoid JSON serialization issues)
                    actions_repr = []
                    for a in solution.actions:
                        # Use action type and basic attributes for grouping
                        action_str = f"{a.type}"
                        if hasattr(a, "url"):
                            action_str += f"|{a.url}"
                        if hasattr(a, "text"):
                            action_str += f"|{a.text}"
                        if hasattr(a, "selector") and a.selector:
                            selector_str = f"{getattr(a.selector, 'type', '')}:{getattr(a.selector, 'value', '')}"
                            action_str += f"|{selector_str}"
                        actions_repr.append(action_str)

                    actions_str = "||".join(actions_repr)
                    solution_hash = hashlib.md5(actions_str.encode()).hexdigest()[:8]
                else:
                    solution_hash = "no_actions"

                if solution_hash not in solution_groups:
                    solution_groups[solution_hash] = {"uids": [], "solution": solution, "indices": []}

                solution_groups[solution_hash]["uids"].append(uid)
                solution_groups[solution_hash]["indices"].append(i)

            # Evaluate task solutions
            ColoredLogger.debug("🔍 STARTING EVALUATION...", ColoredLogger.CYAN)
            eval_scores, test_results_list, evaluation_results = await evaluate_task_solutions(
                web_project=project,
                task=task,
                task_solutions=task_solutions,
                execution_times=execution_times,
            )

            # 🔍 DEBUG: Show actions + results together for each GROUP
            try:
                console = Console()
                expected_base = project.frontend_url.rstrip("/")

                # Display actions AND results for each GROUP of miners with identical solutions
                for group_idx, (solution_hash, group_data) in enumerate(solution_groups.items(), 1):
                    group_uids = group_data["uids"]
                    group_indices = group_data["indices"]
                    solution = group_data["solution"]

                    # Get results for all miners in this group
                    group_scores = [eval_scores[i] for i in group_indices]
                    group_times = [execution_times[i] for i in group_indices]
                    group_errors = [evaluation_results[i].get("error_message", "") for i in group_indices]

                    # 1️⃣ Actions Table (for group)
                    if solution and solution.actions:
                        # Count seed issues
                        seed_issues = 0
                        for action in solution.actions:
                            if hasattr(action, "url") and action.url and action.type == "NavigateAction" and seed is not None:
                                if "seed=" not in action.url:
                                    seed_issues += 1
                                else:
                                    action_seed = action.url.split("seed=")[1].split("&")[0].split("?")[0]
                                    if action_seed != str(seed):
                                        seed_issues += 1

                        status_emoji = "✅" if seed_issues == 0 else "⚠️"
                        uids_str = ", ".join([str(u) for u in group_uids])
                        actions_table = Table(
                            title=f"[bold cyan]{status_emoji} Group {group_idx} | UIDs: [{uids_str}] - Actions Submitted[/bold cyan]",
                            box=box.ROUNDED,
                            show_header=True,
                            header_style="bold yellow",
                            expand=False,
                        )

                        actions_table.add_column("#", justify="right", style="cyan", width=4)
                        actions_table.add_column("Action Type", justify="left", style="magenta", width=25)
                        actions_table.add_column("Details (Full)", justify="left", style="white", no_wrap=False)
                        actions_table.add_column("Status", justify="center", style="bold", width=6)

                        for j, action in enumerate(solution.actions, 1):
                            action_type = action.type
                            status = "[bold green]✅[/bold green]"

                            # Show COMPLETE action details in readable format
                            action_dict = vars(action)
                            details_lines = []
                            for key, value in action_dict.items():
                                if key == "type":
                                    continue  # Skip type as it's in another column
                                # Format selector objects nicely
                                if hasattr(value, "__dict__"):
                                    value = vars(value)
                                details_lines.append(f"{key}: {value}")
                            details = "\n".join(details_lines)

                            # For NavigateAction, check seed
                            if action_type == "NavigateAction" and seed is not None:
                                url = getattr(action, "url", "")
                                if "seed=" not in url:
                                    status = "[bold red]❌[/bold red]"
                                else:
                                    action_seed = url.split("seed=")[1].split("&")[0].split("?")[0]
                                    if action_seed != str(seed):
                                        status = "[bold red]❌[/bold red]"

                            actions_table.add_row(str(j), action_type, details, status)

                        console.print(actions_table)
                    else:
                        uids_str = ", ".join([str(u) for u in group_uids])
                        console.print(f"[yellow]📊 Group {group_idx} | UIDs: [{uids_str}] - NO ACTIONS SUBMITTED[/yellow]")

                    # 2️⃣ Backend tests summary for this GROUP (compact, sourced from test_results_list)
                    try:
                        group_tests: list[list[dict]] = [test_results_list[i] if i < len(test_results_list) else [] for i in group_indices]
                        tests_table = Table(
                            title=f"[bold green]🧪 Group {group_idx} | UIDs: [{uids_str}] - Backend Tests[/bold green]",
                            box=box.SIMPLE,
                            show_header=True,
                            header_style="bold green",
                            expand=False,
                        )
                        tests_table.add_column("UID", justify="right", style="cyan", width=8)
                        tests_table.add_column("Tests", justify="center", style="white", width=8)
                        tests_table.add_column("Passed", justify="center", style="white", width=8)
                        tests_table.add_column("Example Event", justify="left", style="white")

                        for uid, tests in zip(group_uids, group_tests):
                            total = len(tests or [])
                            passed = sum(1 for t in (tests or []) if bool(t.get("success", False)))
                            # Try to extract a representative event name from extra_data
                            example = ""
                            try:
                                if tests:
                                    ed = (tests[0] or {}).get("extra_data", {}) or {}
                                    example = str(ed.get("event_name") or ed.get("type") or "")
                            except Exception:
                                example = ""
                            tests_table.add_row(str(uid), str(total), str(passed), example)

                        console.print(tests_table)
                    except Exception:
                        # Non-fatal: if the structure is different, skip this summary quietly
                        pass

                    # 3️⃣ Results Table for this group (show all UIDs)
                    uids_str = ", ".join([str(u) for u in group_uids])
                    result_table = Table(
                        title=f"[bold magenta]📊 Group {group_idx} | UIDs: [{uids_str}] - Evaluation Results[/bold magenta]",
                        box=box.SIMPLE,
                        show_header=True,
                        header_style="bold cyan",
                        expand=False,
                    )

                    result_table.add_column("UID", justify="right", style="cyan", width=8)
                    result_table.add_column("Score", justify="center", style="bold", width=10)
                    result_table.add_column("Time", justify="center", style="blue", width=12)
                    result_table.add_column("Status", justify="left", style="white", width=50)
                    result_table.add_column("Result", justify="center", style="bold", width=8)

                    # Add a row for each UID in the group
                    for idx, (uid, score, exec_time, error_msg) in enumerate(zip(group_uids, group_scores, group_times, group_errors)):
                        # Format score with color
                        if score >= 0.8:
                            score_str = f"[bold green]{score:.4f}[/bold green]"
                            result_icon = "[bold green]✅[/bold green]"
                        elif score >= 0.5:
                            score_str = f"[bold yellow]{score:.4f}[/bold yellow]"
                            result_icon = "[bold yellow]⚠️[/bold yellow]"
                        else:
                            score_str = f"[bold red]{score:.4f}[/bold red]"
                            result_icon = "[bold red]❌[/bold red]"

                        # Time
                        time_str = f"[blue]{exec_time:.2f}s[/blue]"

                        # Status message
                        if error_msg:
                            status_msg = f"[red]{error_msg[:47]}...[/red]" if len(error_msg) > 50 else f"[red]{error_msg}[/red]"
                        elif score >= 0.8:
                            status_msg = "[green]All tests passed[/green]"
                        elif score > 0:
                            status_msg = "[yellow]Some tests failed[/yellow]"
                        else:
                            status_msg = "[red]All tests failed[/red]"

                        result_table.add_row(str(uid), score_str, time_str, status_msg, result_icon)

                    console.print(result_table)
                    console.print()
                    console.print("[dim]" + "─" * 100 + "[/dim]")
                    console.print()

            except Exception as e:
                bt.logging.warning(f"Failed to render miner tables: {e}")
                import traceback

                bt.logging.warning(f"Traceback: {traceback.format_exc()}")
                # Fallback to simple logging
                for i, uid in enumerate(self.active_miner_uids):
                    ColoredLogger.debug(f"UID={uid}: Score={eval_scores[i]:.4f}, Time={execution_times[i]:.2f}s", ColoredLogger.GREEN)

            # Calculate final scores (combining eval quality + execution speed)
            rewards = calculate_rewards_for_task(
                eval_scores=eval_scores,
                execution_times=execution_times,
                n_miners=len(self.active_miner_uids),
                eval_score_weight=EVAL_SCORE_WEIGHT,
                time_weight=TIME_WEIGHT,
            )

            # Accumulate scores for the round using round_manager
            self.round_manager.accumulate_rewards(miner_uids=list(self.active_miner_uids), rewards=rewards.tolist(), eval_scores=eval_scores.tolist(), execution_times=execution_times)

            # Send feedback to miners
            try:
                await send_feedback_synapse_to_miners(
                    validator=self,
                    miner_axons=list(active_axons),
                    miner_uids=list(self.active_miner_uids),
                    task=task,
                    rewards=rewards.tolist(),
                    execution_times=execution_times,
                    task_solutions=task_solutions,
                    test_results_list=test_results_list,
                    evaluation_results=evaluation_results,
                    web_project_name=web_project_name or "Unknown",
                )
            except Exception as e:
                bt.logging.warning(f"Feedback failed: {e}")

            try:
                await self._iwap_submit_task_results(
                    task_item=task_item,
                    task_solutions=task_solutions,
                    eval_scores=eval_scores,
                    test_results_list=test_results_list,
                    evaluation_results=evaluation_results,
                    execution_times=execution_times,
                    rewards=rewards.tolist(),
                )
            except Exception as e:
                bt.logging.warning(f"IWAP submission failed: {e}")

            bt.logging.info(f"✅ Task {task_index + 1} completed")
            return True

        except Exception as e:
            bt.logging.error(f"Task execution failed: {e}")
            return False

        # reached target: minimal separator not needed

    async def _wait_until_next_round_boundary(self) -> None:
        """Wait until the end of the current (global) round window.

        This helper does not depend on round_manager.start_block, so it can be
        used before a round is initialized, e.g., when skipping a late fresh start.
        """
        # Fix the boundary at entry time to avoid jumping to the next window
        start_block_snapshot = self.subtensor.get_current_block()
        initial_bounds = self.round_manager.get_round_boundaries(start_block_snapshot, log_debug=False)
        fixed_start_block = int(initial_bounds["round_start_block"])
        fixed_target_block = int(initial_bounds["target_block"])
        fixed_target_epoch = float(initial_bounds["target_epoch"])

        last_log_time = time.time()
        while True:
            try:
                current_block = self.subtensor.get_current_block()
                if current_block >= fixed_target_block:
                    ColoredLogger.success(
                        f"🎯 Next round boundary reached at epoch {fixed_target_epoch}",
                        ColoredLogger.GREEN,
                    )
                    break

                # Progress within the FIXED window
                total = max(fixed_target_block - fixed_start_block, 1)
                done = max(current_block - fixed_start_block, 0)
                progress = min(max((done / total) * 100.0, 0.0), 100.0)

                blocks_remaining = max(fixed_target_block - current_block, 0)
                minutes_remaining = (blocks_remaining * self.round_manager.SECONDS_PER_BLOCK) / 60

                if time.time() - last_log_time >= 30:
                    current_epoch = self.round_manager.block_to_epoch(current_block)
                    ColoredLogger.info(
                        (
                            "Waiting — next round boundary (global) — epoch {cur:.3f}/{target:.3f} ({pct:.2f}%) | "
                            "~{mins:.1f}m left — holding until block {target_blk} before carrying scores forward"
                        ).format(
                            cur=current_epoch,
                            target=fixed_target_epoch,
                            pct=progress,
                            mins=minutes_remaining,
                            target_blk=fixed_target_block,
                        ),
                        ColoredLogger.BLUE,
                    )
                    last_log_time = time.time()
            except Exception:
                # Conservative sleep if anything goes wrong
                pass

            await asyncio.sleep(12)

    async def _calculate_final_weights(self, tasks_completed: int):
        """Calculate averages, apply WTA, set weights"""
        bt.logging.info("=" * 80)
        bt.logging.info("[CONSENSUS] Phase: SetWeights - Calculating final weights")
        bt.logging.info(f"[CONSENSUS] Distributed consensus: {str(ENABLE_DISTRIBUTED_CONSENSUS).lower()}")
        bt.logging.info("=" * 80)

        # Check if no miners responded to handshake - BURN ALL WEIGHTS
        if not self.active_miner_uids:
            ColoredLogger.error("🔥 No active miners: burning all weights", ColoredLogger.RED)

            # Create burn weights: UID BURN_UID = 1.0, all others = 0.0
            burn_weights = np.zeros(self.metagraph.n, dtype=np.float32)
            idx = int(BURN_UID) if 0 <= int(BURN_UID) < self.metagraph.n else min(5, self.metagraph.n - 1)
            burn_weights[idx] = 1.0  # burn recipient

            # Update scores via standard path to keep behavior consistent
            all_uids = list(range(self.metagraph.n))
            self.update_scores(rewards=burn_weights, uids=all_uids)
            self.set_weights()

            ColoredLogger.success(f"✅ Burn complete (weight to UID {idx})", ColoredLogger.RED)
            ColoredLogger.info(f"Tasks attempted: {tasks_completed}", ColoredLogger.RED)
            return

        # Calculate average scores using round_manager
        avg_rewards = self.round_manager.get_average_rewards()

        # If sharing enabled, attempt to aggregate across validators via commitments/IPFS
        if ENABLE_DISTRIBUTED_CONSENSUS:
            try:
                boundaries = self.round_manager.get_current_boundaries()
                bt.logging.info("[CONSENSUS] Aggregating scores from other validators...")
                # Prefer cached mid-settlement aggregation if available
                agg = self._agg_scores_cache or {}
                agg_meta = None
                if not agg:
                    # Calculate current progress
                    try:
                        current_block_now = self.metagraph.block.item()
                        bounds_now = self.round_manager.get_round_boundaries(current_block_now, log_debug=False)
                        rsb = bounds_now["round_start_block"]
                        tb = bounds_now["target_block"]
                        progress_now = min(max((current_block_now - rsb) / max(tb - rsb, 1), 0.0), 1.0)
                    except Exception:
                        progress_now = 0.0
                        current_block_now = 0

                    from autoppia_web_agents_subnet.utils.log_colors import consensus_tag

                    bt.logging.info("=" * 80)
                    bt.logging.info(consensus_tag(f"📥 FETCH COMMITS @ {FETCH_IPFS_VALIDATOR_PAYLOADS_AT_ROUND_FRACTION:.0%}"))
                    bt.logging.info(consensus_tag(f"Progress: {progress_now:.2f}"))
                    bt.logging.info(consensus_tag(f"Current Block: {current_block_now:,}"))
                    bt.logging.info(consensus_tag("Fetching commitments from IPFS to aggregate scores"))
                    bt.logging.info("=" * 80)

                    # Natural gap between STOP and FETCH ensures propagation
                    st = await self._get_async_subtensor()
                    agg, agg_meta = await aggregate_scores_from_commitments(
                        validator=self,
                        st=st,
                        start_epoch=boundaries["round_start_epoch"],
                        target_epoch=boundaries["target_epoch"],
                    )
                if agg:
                    ColoredLogger.info(
                        f"🤝 Using aggregated scores from commitments ({len(agg)} miners)",
                        ColoredLogger.CYAN,
                    )
                    avg_rewards = agg
                    # Cache the details for rendering
                    try:
                        self._consensus_last_details = agg_meta or {}
                    except Exception:
                        pass
                else:
                    ColoredLogger.warning("No aggregated scores available; using local averages.", ColoredLogger.YELLOW)
            except Exception as e:
                bt.logging.warning(f"Aggregation failed; using local averages: {e}")

        # If all miners have non-positive average scores, burn all weights and exit
        try:
            has_positive = any((float(s) > 0.0) for s in (avg_rewards or {}).values())
        except Exception:
            has_positive = False
        if not has_positive:
            ColoredLogger.warning("🔥 All miners scored <= 0: burning all weights", ColoredLogger.RED)
            # Zero-out via standard update_scores path to keep flow consistent
            zero_vec = np.zeros(self.metagraph.n, dtype=np.float32)
            all_uids = list(range(self.metagraph.n))
            self.update_scores(rewards=zero_vec, uids=all_uids)
            self.set_weights()
            ColoredLogger.success("✅ Burn complete (no winners)", ColoredLogger.RED)
            ColoredLogger.info(f"Tasks attempted: {tasks_completed}", ColoredLogger.RED)
            return

        # Log round summary
        self.round_manager.log_round_summary()

        # Apply WTA to get final weights
        # Convert dict to numpy array for wta_rewards
        uids = list(avg_rewards.keys())
        scores_array = np.array([avg_rewards[uid] for uid in uids], dtype=np.float32)
        final_rewards_array = wta_rewards(scores_array)

        # Convert back to dict
        final_rewards_dict = {uid: float(reward) for uid, reward in zip(uids, final_rewards_array)}

        # Render enhanced summary table including consensus details when available
        try:
            agg_scores = avg_rewards if isinstance(avg_rewards, dict) else None
            active_set = set(self.active_miner_uids or [])
            consensus_meta = getattr(self, "_consensus_last_details", None)
            render_round_summary_table(
                self.round_manager,
                final_rewards_dict,
                self.metagraph,
                to_console=True,
                agg_scores=agg_scores,
                consensus_meta=consensus_meta,
                active_uids=active_set,
            )
        except Exception as e:
            bt.logging.debug(f"Round summary table failed: {e}")

        # Minimal final weights log: only winner
        bt.logging.info("🎯 Final weights (WTA)")
        winner_uid = max(final_rewards_dict.keys(), key=lambda k: final_rewards_dict[k]) if final_rewards_dict else None
        if winner_uid is not None:
            hotkey = self.metagraph.hotkeys[winner_uid] if winner_uid < len(self.metagraph.hotkeys) else "<unknown>"
            bt.logging.info(f"🏆 Winner uid={winner_uid}, hotkey={hotkey[:10]}..., weight={final_rewards_dict[winner_uid]:.4f}")
        else:
            bt.logging.info("❌ No miners evaluated.")

        # Set on-chain weights to the consensus WTA winner, even if not local/active,
        # to ensure all validators converge on the same winner.
        winner_uid = max(final_rewards_dict.keys(), key=lambda k: final_rewards_dict[k]) if final_rewards_dict else None
        wta_full = np.zeros(self.metagraph.n, dtype=np.float32)
        if winner_uid is not None and 0 <= int(winner_uid) < self.metagraph.n:
            wta_full[int(winner_uid)] = 1.0
        all_uids = list(range(self.metagraph.n))
        bt.logging.info(f"Updating scores for on-chain WTA winner uid={winner_uid}")
        self.update_scores(rewards=wta_full, uids=all_uids)
        self.set_weights()

        try:
            await self._finish_iwap_round(
                avg_rewards=avg_rewards,
                final_weights=final_rewards_dict,
                tasks_completed=tasks_completed,
            )
        except Exception as e:
            bt.logging.warning(f"IWAP finish_round failed: {e}")

        try:
            round_finished = getattr(self, "_current_round_number", None)
        except Exception:
            round_finished = None
        if round_finished is not None:
            ColoredLogger.success(f"✅ Round completed: {int(round_finished)}", ColoredLogger.GREEN)
        else:
            ColoredLogger.success("✅ Round complete", ColoredLogger.GREEN)
        ColoredLogger.info(f"Tasks completed: {tasks_completed}", ColoredLogger.GREEN)


if __name__ == "__main__":
    # Optional IWA bootstrap: only skip when the package is missing
    try:
        AppBootstrap()
        # IWA logging works with loguru
        logger.remove()
        logger.add("logfile.log", level="INFO")
        logger.add(lambda msg: print(msg, end=""), level="WARNING")
    except ImportError as e:
        bt.logging.warning("Autoppia_iwa init failed")
        raise e

    with Validator(config=config(role="validator")) as validator:
        while True:
            bt.logging.debug(f"Heartbeat — validator running... {time.time()}")
            time.sleep(120)  # Every 5 minutes instead of 30 seconds<|MERGE_RESOLUTION|>--- conflicted
+++ resolved
@@ -140,14 +140,6 @@
         5. Calculates averages, applies WTA, sets weights
         """
         # Get current block and prevent early round execution
-<<<<<<< HEAD
-        # Use subtensor height for real-time boundary checks to avoid stale metagraph heights
-        try:
-            current_block = int(self.subtensor.get_current_block())
-        except Exception:
-            # Fallback to metagraph height if subtensor fails, but this may be slightly stale
-            current_block = int(self.metagraph.block.item())
-=======
         # Use live chain height, not metagraph.block (which updates only on sync)
         current_block = self.block
 
@@ -168,7 +160,6 @@
                 pass
         else:
             bt.logging.info("🚀 Starting round-based forward")
->>>>>>> 9076fc89
 
         if not self.round_manager.can_start_round(current_block):
             blocks_remaining = self.round_manager.blocks_until_allowed(current_block)
