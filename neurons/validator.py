--- conflicted
+++ resolved
@@ -675,7 +675,6 @@
                 progress_frac = min(max(bt_done / bt_total, 0.0), 1.0)
             except Exception:
                 progress_frac = 0.0
-<<<<<<< HEAD
 
             # Early finalize window: fetch aggregated scores, set weights and finish_round
             if (not self._finalized_this_round) and (progress_frac >= float(FETCH_IPFS_VALIDATOR_PAYLOADS_AT_ROUND_FRACTION)):
@@ -691,10 +690,7 @@
                 # Stop scheduling more tasks; wait for boundary afterwards
                 break
             if ENABLE_DISTRIBUTED_CONSENSUS and (not self._finalized_this_round) and (not self._consensus_published) and (progress_frac >= float(STOP_TASK_EVALUATION_AT_ROUND_FRACTION)):
-                ColoredLogger.error(
-                    "\n" + "=" * 80,
-                    ColoredLogger.RED,
-                )
+                ColoredLogger.error("\n" + "=" * 80, ColoredLogger.RED)
                 ColoredLogger.error(
                     f"🛑🛑🛑 STOP FRACTION REACHED: {STOP_TASK_EVALUATION_AT_ROUND_FRACTION:.0%} 🛑🛑🛑",
                     ColoredLogger.RED,
@@ -707,23 +703,20 @@
                     f"⏸️⏸️⏸️  HALTING ALL TASK EXECUTION ⏸️⏸️⏸️",
                     ColoredLogger.RED,
                 )
-                ColoredLogger.error(
-                    "=" * 80 + "\n",
-                    ColoredLogger.RED,
-                )
-=======
-            if ENABLE_DISTRIBUTED_CONSENSUS and not self._consensus_published and (progress_frac >= float(STOP_TASK_EVALUATION_AT_ROUND_FRACTION)):
-                from autoppia_web_agents_subnet.utils.log_colors import consensus_tag
-
-                bt.logging.info("=" * 80)
-                bt.logging.info(consensus_tag(f"🛑 STOP EVAL @ {STOP_TASK_EVALUATION_AT_ROUND_FRACTION:.0%}"))
-                bt.logging.info(consensus_tag(f"Progress: {progress_frac:.2f}"))
-                bt.logging.info(consensus_tag(f"Current Block: {current_block:,}"))
-                bt.logging.info(consensus_tag(f"Blocks Done/Total: {bt_done}/{bt_total}"))
-                bt.logging.info(consensus_tag(f"Tasks Completed: {tasks_completed}"))
-                bt.logging.info(consensus_tag(f"Publishing to IPFS now..."))
-                bt.logging.info("=" * 80)
->>>>>>> 22121783
+                ColoredLogger.error("=" * 80 + "\n", ColoredLogger.RED)
+                # Additional structured consensus logs (no logic change)
+                try:
+                    from autoppia_web_agents_subnet.utils.log_colors import consensus_tag
+                    bt.logging.info("=" * 80)
+                    bt.logging.info(consensus_tag(f"🛑 STOP EVAL @ {STOP_TASK_EVALUATION_AT_ROUND_FRACTION:.0%}"))
+                    bt.logging.info(consensus_tag(f"Progress: {progress_frac:.2f}"))
+                    bt.logging.info(consensus_tag(f"Current Block: {current_block:,}"))
+                    bt.logging.info(consensus_tag(f"Blocks Done/Total: {bt_done}/{bt_total}"))
+                    bt.logging.info(consensus_tag(f"Tasks Completed: {tasks_completed}"))
+                    bt.logging.info(consensus_tag("Publishing to IPFS now..."))
+                    bt.logging.info("=" * 80)
+                except Exception:
+                    pass
                 try:
                     round_number = await self.round_manager.calculate_round(current_block)
                     st = await self._get_async_subtensor()
@@ -808,12 +801,8 @@
         # If we completed all tasks before reaching 50%, publish NOW
         # This ensures round_number and validator_round_id match
         # ═══════════════════════════════════════════════════════
-<<<<<<< HEAD
         if ENABLE_DISTRIBUTED_CONSENSUS and (not self._consensus_published) and (not self._finalized_this_round):
-            ColoredLogger.error(
-                "\n" + "=" * 80,
-                ColoredLogger.RED,
-            )
+            ColoredLogger.error("\n" + "=" * 80, ColoredLogger.RED)
             ColoredLogger.error(
                 f"📤📤📤 ALL TASKS DONE - PUBLISHING TO IPFS NOW 📤📤📤",
                 ColoredLogger.RED,
@@ -822,16 +811,15 @@
                 f"📦 Tasks completed: {tasks_completed}/{len(all_tasks)}",
                 ColoredLogger.RED,
             )
-            ColoredLogger.error(
-                "=" * 80 + "\n",
-                ColoredLogger.RED,
-            )
-=======
-        if ENABLE_DISTRIBUTED_CONSENSUS and not self._consensus_published:
-            bt.logging.info("=" * 80)
-            bt.logging.info(f"[CONSENSUS] All tasks done ({tasks_completed}/{len(all_tasks)}) - Publishing to IPFS now...")
-            bt.logging.info("=" * 80)
->>>>>>> 22121783
+            ColoredLogger.error("=" * 80 + "\n", ColoredLogger.RED)
+            # Additional structured consensus logs (no logic change)
+            try:
+                from autoppia_web_agents_subnet.utils.log_colors import consensus_tag
+                bt.logging.info("=" * 80)
+                bt.logging.info(consensus_tag(f"All tasks done ({tasks_completed}/{len(all_tasks)}) - Publishing to IPFS now..."))
+                bt.logging.info("=" * 80)
+            except Exception:
+                pass
             try:
                 current_block = self.block
                 round_number = await self.round_manager.calculate_round(current_block)
