--- conflicted
+++ resolved
@@ -773,27 +773,16 @@
                         bt.logging.info(f"[CONSENSUS] Safety buffer reached - publishing to IPFS with {tasks_completed} tasks")
                         round_number = await self.round_manager.calculate_round(current_block)
                         st = await self._get_async_subtensor()
-<<<<<<< HEAD
-
-=======
->>>>>>> a0ee27d6
                         cid = await publish_round_snapshot(
                             validator=self,
                             st=st,
                             round_number=round_number,
                             tasks_completed=tasks_completed,
                         )
-<<<<<<< HEAD
-
-                        self._consensus_published = True
-                        if cid:
-                            bt.logging.success(f"[CONSENSUS] ✅ IPFS publish complete - CID: {cid}")
-=======
                         if cid:
                             self._consensus_published = True
                         else:
                             bt.logging.warning("Consensus publish returned no CID; will retry later if window allows.")
->>>>>>> a0ee27d6
                         try:
                             self.state_manager.save_checkpoint()
                         except Exception:
@@ -819,24 +808,12 @@
                 current_block = self.metagraph.block.item()
                 round_number = await self.round_manager.calculate_round(current_block)
                 st = await self._get_async_subtensor()
-<<<<<<< HEAD
-
-=======
->>>>>>> a0ee27d6
                 cid = await publish_round_snapshot(
                     validator=self,
                     st=st,
                     round_number=round_number,
                     tasks_completed=tasks_completed,
                 )
-<<<<<<< HEAD
-
-                self._consensus_published = True
-                if cid:
-                    bt.logging.success(f"[CONSENSUS] ✅ IPFS publish complete - CID: {cid}")
-                else:
-                    bt.logging.warning(f"[CONSENSUS] ⚠️ IPFS publish returned no CID")
-=======
                 if cid:
                     self._consensus_published = True
                 else:
@@ -853,7 +830,6 @@
                     "=" * 80 + "\n",
                     ColoredLogger.GREEN,
                 )
->>>>>>> a0ee27d6
             except Exception as e:
                 bt.logging.error("=" * 80)
                 bt.logging.error(f"[CONSENSUS] ❌ IPFS publish failed | Error: {type(e).__name__}: {e}")
